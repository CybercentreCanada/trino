--- conflicted
+++ resolved
@@ -20,10 +20,7 @@
     GLUE,
     REST,
     JDBC,
-<<<<<<< HEAD
     HADOOP,
-=======
     NESSIE,
->>>>>>> 0237095a
     /**/;
 }