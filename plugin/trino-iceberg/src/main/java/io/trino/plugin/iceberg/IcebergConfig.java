--- conflicted
+++ resolved
@@ -73,12 +73,9 @@
     private boolean deleteSchemaLocationsFallback;
     private double minimumAssignedSplitWeight = 0.05;
     private Optional<String> materializedViewsStorageSchema = Optional.empty();
-<<<<<<< HEAD
     private String catalogWarehouse;
     private int catalogCacheSize = 10;
-=======
     private boolean sortedWritingEnabled = true;
->>>>>>> 0237095a
 
     public CatalogType getCatalogType()
     {
@@ -361,7 +358,6 @@
         return this;
     }
 
-<<<<<<< HEAD
     public String getCatalogWarehouse()
     {
         return catalogWarehouse;
@@ -384,7 +380,9 @@
     public IcebergConfig setCatalogCacheSize(int catalogCacheSize)
     {
         this.catalogCacheSize = catalogCacheSize;
-=======
+        return this;
+    }
+
     public boolean isSortedWritingEnabled()
     {
         return sortedWritingEnabled;
@@ -395,7 +393,6 @@
     public IcebergConfig setSortedWritingEnabled(boolean sortedWritingEnabled)
     {
         this.sortedWritingEnabled = sortedWritingEnabled;
->>>>>>> 0237095a
         return this;
     }
 }