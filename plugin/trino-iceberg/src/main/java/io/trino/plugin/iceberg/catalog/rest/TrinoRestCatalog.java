--- conflicted
+++ resolved
@@ -689,10 +689,6 @@
         try {
             MessageDigest digest = MessageDigest.getInstance("SHA-256");
             String input = credentials.toString();
-<<<<<<< HEAD
-            log.warn("credentials.toString(): %s", input);
-=======
->>>>>>> f2e5df68
             byte[] hashBytes = digest.digest(input.getBytes(StandardCharsets.UTF_8));
             UUID uuid = UUID.nameUUIDFromBytes(hashBytes);
             return uuid.toString();
@@ -707,21 +703,13 @@
         return switch (sessionType) {
             case NONE -> {
                 String sessionId = hashCredentials(credentials);
-<<<<<<< HEAD
-                log.warn("Generated sessionId for NONE sessionType: %s", sessionId);
-=======
                 log.debug("Generated sessionId for NONE sessionType: %s", sessionId);
->>>>>>> f2e5df68
 
                 yield new SessionCatalog.SessionContext(sessionId, null, credentials, ImmutableMap.of(), session.getIdentity());
             }
             case USER -> {
                 String sessionId = format("%s-%s", session.getUser(), session.getSource().orElse("default"));
-<<<<<<< HEAD
-                log.warn("Generated sessionId for USER sessionType: %s", sessionId);
-=======
                 log.debug("Generated sessionId for USER sessionType: %s", sessionId);
->>>>>>> f2e5df68
 
                 Map<String, String> properties = ImmutableMap.of(
                         "user", session.getUser(),
