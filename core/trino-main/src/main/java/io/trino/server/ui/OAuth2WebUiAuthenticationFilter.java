--- conflicted
+++ resolved
@@ -100,20 +100,12 @@
         }
         try {
             Object principal = claims.get().get(principalField);
-<<<<<<< HEAD
-            if (!hasValidPrincipal(principal)) {
-=======
             if (!isValidPrincipal(principal)) {
->>>>>>> 1609dfb4
                 LOG.debug("Invalid principal field: %s. Expected principal to be non-empty", principalField);
                 sendErrorMessage(request, UNAUTHORIZED, "Unauthorized");
                 return;
             }
-<<<<<<< HEAD
-            String principalName = principal.toString();
-=======
             String principalName = (String) principal;
->>>>>>> 1609dfb4
             setAuthenticatedIdentity(request, Identity.forUser(userMapping.mapUser(principalName))
                     .withPrincipal(new BasicPrincipal(principalName))
                     .build());
@@ -167,20 +159,8 @@
         return false;
     }
 
-<<<<<<< HEAD
-    private boolean hasValidPrincipal(Object principal)
-    {
-        if (principal == null) {
-            return false;
-        }
-        if (principal instanceof String) {
-            return ((String) principal).length() > 0;
-        }
-        return false;
-=======
     private boolean isValidPrincipal(Object principal)
     {
         return principal instanceof String && !((String) principal).isEmpty();
->>>>>>> 1609dfb4
     }
 }