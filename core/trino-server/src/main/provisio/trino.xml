<runtime>
    <!-- Target -->
    <archive name="${project.artifactId}-${project.version}.tar.gz" hardLinkIncludes="**/*.jar" />

    <!-- Notices -->
    <fileSet to="/">
        <directory path="${basedir}">
            <include>NOTICE</include>
            <include>README.txt</include>
        </directory>
    </fileSet>

    <!-- Launcher -->
    <artifactSet to="bin">
        <artifact id="io.airlift:launcher:tar.gz:bin:${dep.packaging.version}">
            <unpack />
        </artifact>
        <artifact id="io.airlift:launcher:tar.gz:properties:${dep.packaging.version}">
            <unpack filter="true" />
        </artifact>
    </artifactSet>

    <!-- Server -->
    <artifactSet to="lib">
        <artifact id="${project.groupId}:trino-server-main:${project.version}" />
    </artifactSet>

    <!-- Configuration Plugins -->
    <artifactSet to="secrets-plugin/keystore-secrets-plugin">
        <artifact id="io.airlift:secrets-keystore-plugin:zip:${dep.packaging.version}">
            <unpack />
        </artifact>
    </artifactSet>

    <!-- Plugins -->
<<<<<<< HEAD
    <!-- <artifactSet to="plugin/bigquery">
        <artifact id="${project.groupId}:trino-bigquery:zip:${project.version}">
            <unpack />
        </artifact>
    </artifactSet> -->

    <!-- <artifactSet to="plugin/blackhole">
        <artifact id="${project.groupId}:trino-blackhole:zip:${project.version}">
            <unpack />
        </artifact>
    </artifactSet> -->

    <!-- <artifactSet to="plugin/cassandra">
        <artifact id="${project.groupId}:trino-cassandra:zip:${project.version}">
            <unpack />
        </artifact>
    </artifactSet> -->

    <!-- <artifactSet to="plugin/clickhouse">
        <artifact id="${project.groupId}:trino-clickhouse:zip:${project.version}">
            <unpack />
        </artifact>
    </artifactSet> -->

    <!-- <artifactSet to="plugin/delta-lake">
=======
<!--
    <artifactSet to="plugin/bigquery">
        <artifact id="${project.groupId}:trino-bigquery:zip:${project.version}">
            <unpack />
        </artifact>
    </artifactSet>
-->

<!--
    <artifactSet to="plugin/blackhole">
        <artifact id="${project.groupId}:trino-blackhole:zip:${project.version}">
            <unpack />
        </artifact>
    </artifactSet>
-->

<!--
    <artifactSet to="plugin/cassandra">
        <artifact id="${project.groupId}:trino-cassandra:zip:${project.version}">
            <unpack />
        </artifact>
    </artifactSet>
-->

<!--
    <artifactSet to="plugin/clickhouse">
        <artifact id="${project.groupId}:trino-clickhouse:zip:${project.version}">
            <unpack />
        </artifact>
    </artifactSet>
-->

<!--
    <artifactSet to="plugin/delta-lake">
>>>>>>> f2e5df68
        <artifact id="${project.groupId}:trino-delta-lake:zip:${project.version}">
            <unpack />
        </artifact>
        <artifact id="${project.groupId}:trino-hdfs:zip:${project.version}">
            <unpack useRoot="true" />
        </artifact>
<<<<<<< HEAD
    </artifactSet> -->

    <!-- <artifactSet to="plugin/druid">
        <artifact id="${project.groupId}:trino-druid:zip:${project.version}">
            <unpack />
        </artifact>
    </artifactSet> -->

    <!-- <artifactSet to="plugin/elasticsearch">
        <artifact id="${project.groupId}:trino-elasticsearch:zip:${project.version}">
            <unpack />
        </artifact>
    </artifactSet> -->

    <!-- <artifactSet to="plugin/example-http">
        <artifact id="${project.groupId}:trino-example-http:zip:${project.version}">
            <unpack />
        </artifact>
    </artifactSet> -->

    <!-- <artifactSet to="plugin/exasol">
        <artifact id="${project.groupId}:trino-exasol:zip:${project.version}">
            <unpack />
        </artifact>
    </artifactSet> -->
=======
    </artifactSet>
-->

<!--
    <artifactSet to="plugin/druid">
        <artifact id="${project.groupId}:trino-druid:zip:${project.version}">
            <unpack />
        </artifact>
    </artifactSet>
-->

<!--
    <artifactSet to="plugin/elasticsearch">
        <artifact id="${project.groupId}:trino-elasticsearch:zip:${project.version}">
            <unpack />
        </artifact>
    </artifactSet>
-->

<!--
    <artifactSet to="plugin/example-http">
        <artifact id="${project.groupId}:trino-example-http:zip:${project.version}">
            <unpack />
        </artifact>
    </artifactSet>
-->

<!--
    <artifactSet to="plugin/exasol">
        <artifact id="${project.groupId}:trino-exasol:zip:${project.version}">
            <unpack />
        </artifact>
    </artifactSet>
-->
>>>>>>> f2e5df68

    <artifactSet to="plugin/exchange-filesystem">
        <artifact id="${project.groupId}:trino-exchange-filesystem:zip:${project.version}">
            <unpack />
        </artifact>
    </artifactSet>

<<<<<<< HEAD
    <!-- <artifactSet to="plugin/exchange-hdfs">
        <artifact id="${project.groupId}:trino-exchange-hdfs:zip:${project.version}">
            <unpack />
        </artifact>
    </artifactSet> -->

    <!-- <artifactSet to="plugin/faker">
        <artifact id="${project.groupId}:trino-faker:zip:${project.version}">
            <unpack />
        </artifact>
    </artifactSet> -->
=======
<!--
    <artifactSet to="plugin/exchange-hdfs">
        <artifact id="${project.groupId}:trino-exchange-hdfs:zip:${project.version}">
            <unpack />
        </artifact>
    </artifactSet>
-->

<!--
    <artifactSet to="plugin/faker">
        <artifact id="${project.groupId}:trino-faker:zip:${project.version}">
            <unpack />
        </artifact>
    </artifactSet>
-->
>>>>>>> f2e5df68

    <artifactSet to="plugin/geospatial">
        <artifact id="${project.groupId}:trino-geospatial:zip:${project.version}">
            <unpack />
        </artifact>
    </artifactSet>

<<<<<<< HEAD
    <!-- <artifactSet to="plugin/google-sheets">
        <artifact id="${project.groupId}:trino-google-sheets:zip:${project.version}">
            <unpack />
        </artifact>
    </artifactSet> -->

    <!-- <artifactSet to="plugin/hive">
=======
<!--
    <artifactSet to="plugin/google-sheets">
        <artifact id="${project.groupId}:trino-google-sheets:zip:${project.version}">
            <unpack />
        </artifact>
    </artifactSet>
-->

<!--
    <artifactSet to="plugin/hive">
>>>>>>> f2e5df68
        <artifact id="${project.groupId}:trino-hive:zip:${project.version}">
            <unpack />
        </artifact>
        <artifact id="${project.groupId}:trino-hdfs:zip:${project.version}">
            <unpack useRoot="true" />
        </artifact>
<<<<<<< HEAD
    </artifactSet> -->
=======
    </artifactSet>
-->
>>>>>>> f2e5df68

    <artifactSet to="plugin/http-event-listener">
        <artifact id="${project.groupId}:trino-http-event-listener:zip:${project.version}">
            <unpack />
        </artifact>
    </artifactSet>

    <artifactSet to="plugin/http-server-event-listener">
        <artifact id="${project.groupId}:trino-http-server-event-listener:zip:${project.version}">
            <unpack />
        </artifact>
    </artifactSet>

<<<<<<< HEAD
    <!-- <artifactSet to="plugin/hudi">
=======
<!--
    <artifactSet to="plugin/hudi">
>>>>>>> f2e5df68
        <artifact id="${project.groupId}:trino-hudi:zip:${project.version}">
            <unpack />
        </artifact>
        <artifact id="${project.groupId}:trino-hdfs:zip:${project.version}">
            <unpack useRoot="true" />
        </artifact>
<<<<<<< HEAD
    </artifactSet> -->
=======
    </artifactSet>
-->
>>>>>>> f2e5df68

    <artifactSet to="plugin/iceberg">
        <artifact id="${project.groupId}:trino-iceberg:zip:${project.version}">
            <unpack />
        </artifact>
        <artifact id="${project.groupId}:trino-hdfs:zip:${project.version}">
            <unpack useRoot="true" />
        </artifact>
    </artifactSet>

<<<<<<< HEAD
    <!-- <artifactSet to="plugin/ignite">
        <artifact id="${project.groupId}:trino-ignite:zip:${project.version}">
            <unpack />
        </artifact>
    </artifactSet> -->
=======
<!--
    <artifactSet to="plugin/ignite">
        <artifact id="${project.groupId}:trino-ignite:zip:${project.version}">
            <unpack />
        </artifact>
    </artifactSet>
-->
>>>>>>> f2e5df68

    <artifactSet to="plugin/jmx">
        <artifact id="${project.groupId}:trino-jmx:zip:${project.version}">
            <unpack />
        </artifact>
    </artifactSet>

<<<<<<< HEAD
    <!-- <artifactSet to="plugin/kafka">
        <artifact id="${project.groupId}:trino-kafka:zip:${project.version}">
            <unpack />
        </artifact>
    </artifactSet> -->

    <!-- <artifactSet to="plugin/kafka-event-listener">
        <artifact id="${project.groupId}:trino-kafka-event-listener:zip:${project.version}">
            <unpack />
        </artifact>
    </artifactSet> -->

    <!-- <artifactSet to="plugin/kinesis">
        <artifact id="${project.groupId}:trino-kinesis:zip:${project.version}">
            <unpack />
        </artifact>
    </artifactSet> -->

    <!-- <artifactSet to="plugin/kudu">
        <artifact id="${project.groupId}:trino-kudu:zip:${project.version}">
            <unpack />
        </artifact>
    </artifactSet> -->

    <!-- <artifactSet to="plugin/mariadb">
        <artifact id="${project.groupId}:trino-mariadb:zip:${project.version}">
            <unpack />
        </artifact>
    </artifactSet> -->
=======
<!--
    <artifactSet to="plugin/kafka">
        <artifact id="${project.groupId}:trino-kafka:zip:${project.version}">
            <unpack />
        </artifact>
    </artifactSet>
-->

<!--
    <artifactSet to="plugin/kafka-event-listener">
        <artifact id="${project.groupId}:trino-kafka-event-listener:zip:${project.version}">
            <unpack />
        </artifact>
    </artifactSet>
-->

<!--
    <artifactSet to="plugin/kinesis">
        <artifact id="${project.groupId}:trino-kinesis:zip:${project.version}">
            <unpack />
        </artifact>
    </artifactSet>
-->

<!--
    <artifactSet to="plugin/kudu">
        <artifact id="${project.groupId}:trino-kudu:zip:${project.version}">
            <unpack />
        </artifact>
    </artifactSet>
-->

<!--
    <artifactSet to="plugin/mariadb">
        <artifact id="${project.groupId}:trino-mariadb:zip:${project.version}">
            <unpack />
        </artifact>
    </artifactSet>
-->
>>>>>>> f2e5df68

    <artifactSet to="plugin/memory">
        <artifact id="${project.groupId}:trino-memory:zip:${project.version}">
            <unpack />
        </artifact>
    </artifactSet>

    <!-- <artifactSet to="plugin/ml">
        <artifact id="${project.groupId}:trino-ml:zip:${project.version}">
            <unpack />
        </artifact>
    </artifactSet> -->

    <artifactSet to="plugin/mongodb">
        <artifact id="${project.groupId}:trino-mongodb:zip:${project.version}">
            <unpack />
        </artifact>
    </artifactSet>

    <artifactSet to="plugin/mysql">
        <artifact id="${project.groupId}:trino-mysql:zip:${project.version}">
            <unpack />
        </artifact>
    </artifactSet>

    <artifactSet to="plugin/mysql-event-listener">
        <artifact id="${project.groupId}:trino-mysql-event-listener:zip:${project.version}">
            <unpack />
        </artifact>
    </artifactSet>

    <artifactSet to="plugin/opa">
        <artifact id="${project.groupId}:trino-opa:zip:${project.version}">
            <unpack />
        </artifact>
    </artifactSet>

<<<<<<< HEAD
    <!-- <artifactSet to="plugin/openlineage">
        <artifact id="${project.groupId}:trino-openlineage:zip:${project.version}">
            <unpack />
        </artifact>
    </artifactSet> -->

    <!-- <artifactSet to="plugin/opensearch">
        <artifact id="${project.groupId}:trino-opensearch:zip:${project.version}">
            <unpack />
        </artifact>
    </artifactSet> -->
=======
<!--
    <artifactSet to="plugin/openlineage">
        <artifact id="${project.groupId}:trino-openlineage:zip:${project.version}">
            <unpack />
        </artifact>
    </artifactSet>
-->

<!--
    <artifactSet to="plugin/opensearch">
        <artifact id="${project.groupId}:trino-opensearch:zip:${project.version}">
            <unpack />
        </artifact>
    </artifactSet>
-->
>>>>>>> f2e5df68

    <artifactSet to="plugin/oracle">
        <artifact id="${project.groupId}:trino-oracle:zip:${project.version}">
            <unpack />
        </artifact>
    </artifactSet>

    <artifactSet to="plugin/password-authenticators">
        <artifact id="${project.groupId}:trino-password-authenticators:zip:${project.version}">
            <unpack />
        </artifact>
    </artifactSet>

<<<<<<< HEAD
    <!-- <artifactSet to="plugin/phoenix5">
        <artifact id="${project.groupId}:trino-phoenix5:zip:${project.version}">
            <unpack />
        </artifact>
    </artifactSet> -->

    <!-- <artifactSet to="plugin/pinot">
        <artifact id="${project.groupId}:trino-pinot:zip:${project.version}">
            <unpack />
        </artifact>
    </artifactSet> -->
=======
<!--
    <artifactSet to="plugin/phoenix5">
        <artifact id="${project.groupId}:trino-phoenix5:zip:${project.version}">
            <unpack />
        </artifact>
    </artifactSet>
-->

<!--
    <artifactSet to="plugin/pinot">
        <artifact id="${project.groupId}:trino-pinot:zip:${project.version}">
            <unpack />
        </artifact>
    </artifactSet>
-->
>>>>>>> f2e5df68

    <artifactSet to="plugin/postgresql">
        <artifact id="${project.groupId}:trino-postgresql:zip:${project.version}">
            <unpack />
        </artifact>
    </artifactSet>

<<<<<<< HEAD
    <!-- <artifactSet to="plugin/prometheus">
        <artifact id="${project.groupId}:trino-prometheus:zip:${project.version}">
            <unpack />
        </artifact>
    </artifactSet> -->

    <!-- <artifactSet to="plugin/redis">
        <artifact id="${project.groupId}:trino-redis:zip:${project.version}">
            <unpack />
        </artifact>
    </artifactSet> -->

    <!-- <artifactSet to="plugin/redshift">
        <artifact id="${project.groupId}:trino-redshift:zip:${project.version}">
            <unpack />
        </artifact>
    </artifactSet> -->
=======
<!--
    <artifactSet to="plugin/prometheus">
        <artifact id="${project.groupId}:trino-prometheus:zip:${project.version}">
            <unpack />
        </artifact>
    </artifactSet>
-->

<!--
    <artifactSet to="plugin/redis">
        <artifact id="${project.groupId}:trino-redis:zip:${project.version}">
            <unpack />
        </artifact>
    </artifactSet>
-->

<!--
    <artifactSet to="plugin/redshift">
        <artifact id="${project.groupId}:trino-redshift:zip:${project.version}">
            <unpack />
        </artifact>
    </artifactSet>
-->
>>>>>>> f2e5df68

    <artifactSet to="plugin/resource-group-managers">
        <artifact id="${project.groupId}:trino-resource-group-managers:zip:${project.version}">
            <unpack />
        </artifact>
    </artifactSet>

    <artifactSet to="plugin/session-property-managers">
        <artifact id="${project.groupId}:trino-session-property-managers:zip:${project.version}">
            <unpack />
        </artifact>
    </artifactSet>

    <artifactSet to="plugin/singlestore">
        <artifact id="${project.groupId}:trino-singlestore:zip:${project.version}">
            <unpack />
        </artifact>
    </artifactSet>

<<<<<<< HEAD
    <!-- <artifactSet to="plugin/snowflake">
        <artifact id="${project.groupId}:trino-snowflake:zip:${project.version}">
            <unpack />
        </artifact>
    </artifactSet> -->
=======
<!--
    <artifactSet to="plugin/snowflake">
        <artifact id="${project.groupId}:trino-snowflake:zip:${project.version}">
            <unpack />
        </artifact>
    </artifactSet>
-->
>>>>>>> f2e5df68

    <artifactSet to="plugin/spooling-filesystem">
        <artifact id="${project.groupId}:trino-spooling-filesystem:zip:${project.version}">
            <unpack />
        </artifact>
    </artifactSet>

<<<<<<< HEAD
    <!-- <artifactSet to="plugin/sqlserver">
        <artifact id="${project.groupId}:trino-sqlserver:zip:${project.version}">
            <unpack />
        </artifact>
    </artifactSet> -->

    <!-- <artifactSet to="plugin/teradata-functions">
        <artifact id="${project.groupId}:trino-teradata-functions:zip:${project.version}">
            <unpack />
        </artifact>
    </artifactSet> -->

    <!-- <artifactSet to="plugin/thrift">
        <artifact id="${project.groupId}:trino-thrift:zip:${project.version}">
            <unpack />
        </artifact>
    </artifactSet> -->
=======
<!--
    <artifactSet to="plugin/sqlserver">
        <artifact id="${project.groupId}:trino-sqlserver:zip:${project.version}">
            <unpack />
        </artifact>
    </artifactSet>
-->

<!--
    <artifactSet to="plugin/teradata-functions">
        <artifact id="${project.groupId}:trino-teradata-functions:zip:${project.version}">
            <unpack />
        </artifact>
    </artifactSet>
-->

<!--
    <artifactSet to="plugin/thrift">
        <artifact id="${project.groupId}:trino-thrift:zip:${project.version}">
            <unpack />
        </artifact>
    </artifactSet>
-->
>>>>>>> f2e5df68

    <artifactSet to="plugin/tpcds">
        <artifact id="${project.groupId}:trino-tpcds:zip:${project.version}">
            <unpack />
        </artifact>
    </artifactSet>

    <artifactSet to="plugin/tpch">
        <artifact id="${project.groupId}:trino-tpch:zip:${project.version}">
            <unpack />
        </artifact>
    </artifactSet>

<<<<<<< HEAD
    <!-- <artifactSet to="plugin/vertica">
        <artifact id="${project.groupId}:trino-vertica:zip:${project.version}">
            <unpack />
        </artifact>
    </artifactSet> -->
=======
<!--
    <artifactSet to="plugin/vertica">
        <artifact id="${project.groupId}:trino-vertica:zip:${project.version}">
            <unpack />
        </artifact>
    </artifactSet>
-->
>>>>>>> f2e5df68
</runtime><|MERGE_RESOLUTION|>--- conflicted
+++ resolved
@@ -33,33 +33,6 @@
     </artifactSet>
 
     <!-- Plugins -->
-<<<<<<< HEAD
-    <!-- <artifactSet to="plugin/bigquery">
-        <artifact id="${project.groupId}:trino-bigquery:zip:${project.version}">
-            <unpack />
-        </artifact>
-    </artifactSet> -->
-
-    <!-- <artifactSet to="plugin/blackhole">
-        <artifact id="${project.groupId}:trino-blackhole:zip:${project.version}">
-            <unpack />
-        </artifact>
-    </artifactSet> -->
-
-    <!-- <artifactSet to="plugin/cassandra">
-        <artifact id="${project.groupId}:trino-cassandra:zip:${project.version}">
-            <unpack />
-        </artifact>
-    </artifactSet> -->
-
-    <!-- <artifactSet to="plugin/clickhouse">
-        <artifact id="${project.groupId}:trino-clickhouse:zip:${project.version}">
-            <unpack />
-        </artifact>
-    </artifactSet> -->
-
-    <!-- <artifactSet to="plugin/delta-lake">
-=======
 <!--
     <artifactSet to="plugin/bigquery">
         <artifact id="${project.groupId}:trino-bigquery:zip:${project.version}">
@@ -94,40 +67,12 @@
 
 <!--
     <artifactSet to="plugin/delta-lake">
->>>>>>> f2e5df68
         <artifact id="${project.groupId}:trino-delta-lake:zip:${project.version}">
             <unpack />
         </artifact>
         <artifact id="${project.groupId}:trino-hdfs:zip:${project.version}">
             <unpack useRoot="true" />
         </artifact>
-<<<<<<< HEAD
-    </artifactSet> -->
-
-    <!-- <artifactSet to="plugin/druid">
-        <artifact id="${project.groupId}:trino-druid:zip:${project.version}">
-            <unpack />
-        </artifact>
-    </artifactSet> -->
-
-    <!-- <artifactSet to="plugin/elasticsearch">
-        <artifact id="${project.groupId}:trino-elasticsearch:zip:${project.version}">
-            <unpack />
-        </artifact>
-    </artifactSet> -->
-
-    <!-- <artifactSet to="plugin/example-http">
-        <artifact id="${project.groupId}:trino-example-http:zip:${project.version}">
-            <unpack />
-        </artifact>
-    </artifactSet> -->
-
-    <!-- <artifactSet to="plugin/exasol">
-        <artifact id="${project.groupId}:trino-exasol:zip:${project.version}">
-            <unpack />
-        </artifact>
-    </artifactSet> -->
-=======
     </artifactSet>
 -->
 
@@ -162,7 +107,6 @@
         </artifact>
     </artifactSet>
 -->
->>>>>>> f2e5df68
 
     <artifactSet to="plugin/exchange-filesystem">
         <artifact id="${project.groupId}:trino-exchange-filesystem:zip:${project.version}">
@@ -170,19 +114,6 @@
         </artifact>
     </artifactSet>
 
-<<<<<<< HEAD
-    <!-- <artifactSet to="plugin/exchange-hdfs">
-        <artifact id="${project.groupId}:trino-exchange-hdfs:zip:${project.version}">
-            <unpack />
-        </artifact>
-    </artifactSet> -->
-
-    <!-- <artifactSet to="plugin/faker">
-        <artifact id="${project.groupId}:trino-faker:zip:${project.version}">
-            <unpack />
-        </artifact>
-    </artifactSet> -->
-=======
 <!--
     <artifactSet to="plugin/exchange-hdfs">
         <artifact id="${project.groupId}:trino-exchange-hdfs:zip:${project.version}">
@@ -198,7 +129,6 @@
         </artifact>
     </artifactSet>
 -->
->>>>>>> f2e5df68
 
     <artifactSet to="plugin/geospatial">
         <artifact id="${project.groupId}:trino-geospatial:zip:${project.version}">
@@ -206,15 +136,6 @@
         </artifact>
     </artifactSet>
 
-<<<<<<< HEAD
-    <!-- <artifactSet to="plugin/google-sheets">
-        <artifact id="${project.groupId}:trino-google-sheets:zip:${project.version}">
-            <unpack />
-        </artifact>
-    </artifactSet> -->
-
-    <!-- <artifactSet to="plugin/hive">
-=======
 <!--
     <artifactSet to="plugin/google-sheets">
         <artifact id="${project.groupId}:trino-google-sheets:zip:${project.version}">
@@ -225,19 +146,14 @@
 
 <!--
     <artifactSet to="plugin/hive">
->>>>>>> f2e5df68
         <artifact id="${project.groupId}:trino-hive:zip:${project.version}">
             <unpack />
         </artifact>
         <artifact id="${project.groupId}:trino-hdfs:zip:${project.version}">
             <unpack useRoot="true" />
         </artifact>
-<<<<<<< HEAD
-    </artifactSet> -->
-=======
-    </artifactSet>
--->
->>>>>>> f2e5df68
+    </artifactSet>
+-->
 
     <artifactSet to="plugin/http-event-listener">
         <artifact id="${project.groupId}:trino-http-event-listener:zip:${project.version}">
@@ -251,24 +167,16 @@
         </artifact>
     </artifactSet>
 
-<<<<<<< HEAD
-    <!-- <artifactSet to="plugin/hudi">
-=======
 <!--
     <artifactSet to="plugin/hudi">
->>>>>>> f2e5df68
         <artifact id="${project.groupId}:trino-hudi:zip:${project.version}">
             <unpack />
         </artifact>
         <artifact id="${project.groupId}:trino-hdfs:zip:${project.version}">
             <unpack useRoot="true" />
         </artifact>
-<<<<<<< HEAD
-    </artifactSet> -->
-=======
-    </artifactSet>
--->
->>>>>>> f2e5df68
+    </artifactSet>
+-->
 
     <artifactSet to="plugin/iceberg">
         <artifact id="${project.groupId}:trino-iceberg:zip:${project.version}">
@@ -279,13 +187,6 @@
         </artifact>
     </artifactSet>
 
-<<<<<<< HEAD
-    <!-- <artifactSet to="plugin/ignite">
-        <artifact id="${project.groupId}:trino-ignite:zip:${project.version}">
-            <unpack />
-        </artifact>
-    </artifactSet> -->
-=======
 <!--
     <artifactSet to="plugin/ignite">
         <artifact id="${project.groupId}:trino-ignite:zip:${project.version}">
@@ -293,7 +194,6 @@
         </artifact>
     </artifactSet>
 -->
->>>>>>> f2e5df68
 
     <artifactSet to="plugin/jmx">
         <artifact id="${project.groupId}:trino-jmx:zip:${project.version}">
@@ -301,37 +201,6 @@
         </artifact>
     </artifactSet>
 
-<<<<<<< HEAD
-    <!-- <artifactSet to="plugin/kafka">
-        <artifact id="${project.groupId}:trino-kafka:zip:${project.version}">
-            <unpack />
-        </artifact>
-    </artifactSet> -->
-
-    <!-- <artifactSet to="plugin/kafka-event-listener">
-        <artifact id="${project.groupId}:trino-kafka-event-listener:zip:${project.version}">
-            <unpack />
-        </artifact>
-    </artifactSet> -->
-
-    <!-- <artifactSet to="plugin/kinesis">
-        <artifact id="${project.groupId}:trino-kinesis:zip:${project.version}">
-            <unpack />
-        </artifact>
-    </artifactSet> -->
-
-    <!-- <artifactSet to="plugin/kudu">
-        <artifact id="${project.groupId}:trino-kudu:zip:${project.version}">
-            <unpack />
-        </artifact>
-    </artifactSet> -->
-
-    <!-- <artifactSet to="plugin/mariadb">
-        <artifact id="${project.groupId}:trino-mariadb:zip:${project.version}">
-            <unpack />
-        </artifact>
-    </artifactSet> -->
-=======
 <!--
     <artifactSet to="plugin/kafka">
         <artifact id="${project.groupId}:trino-kafka:zip:${project.version}">
@@ -371,7 +240,6 @@
         </artifact>
     </artifactSet>
 -->
->>>>>>> f2e5df68
 
     <artifactSet to="plugin/memory">
         <artifact id="${project.groupId}:trino-memory:zip:${project.version}">
@@ -409,19 +277,6 @@
         </artifact>
     </artifactSet>
 
-<<<<<<< HEAD
-    <!-- <artifactSet to="plugin/openlineage">
-        <artifact id="${project.groupId}:trino-openlineage:zip:${project.version}">
-            <unpack />
-        </artifact>
-    </artifactSet> -->
-
-    <!-- <artifactSet to="plugin/opensearch">
-        <artifact id="${project.groupId}:trino-opensearch:zip:${project.version}">
-            <unpack />
-        </artifact>
-    </artifactSet> -->
-=======
 <!--
     <artifactSet to="plugin/openlineage">
         <artifact id="${project.groupId}:trino-openlineage:zip:${project.version}">
@@ -437,7 +292,6 @@
         </artifact>
     </artifactSet>
 -->
->>>>>>> f2e5df68
 
     <artifactSet to="plugin/oracle">
         <artifact id="${project.groupId}:trino-oracle:zip:${project.version}">
@@ -451,19 +305,6 @@
         </artifact>
     </artifactSet>
 
-<<<<<<< HEAD
-    <!-- <artifactSet to="plugin/phoenix5">
-        <artifact id="${project.groupId}:trino-phoenix5:zip:${project.version}">
-            <unpack />
-        </artifact>
-    </artifactSet> -->
-
-    <!-- <artifactSet to="plugin/pinot">
-        <artifact id="${project.groupId}:trino-pinot:zip:${project.version}">
-            <unpack />
-        </artifact>
-    </artifactSet> -->
-=======
 <!--
     <artifactSet to="plugin/phoenix5">
         <artifact id="${project.groupId}:trino-phoenix5:zip:${project.version}">
@@ -479,7 +320,6 @@
         </artifact>
     </artifactSet>
 -->
->>>>>>> f2e5df68
 
     <artifactSet to="plugin/postgresql">
         <artifact id="${project.groupId}:trino-postgresql:zip:${project.version}">
@@ -487,25 +327,6 @@
         </artifact>
     </artifactSet>
 
-<<<<<<< HEAD
-    <!-- <artifactSet to="plugin/prometheus">
-        <artifact id="${project.groupId}:trino-prometheus:zip:${project.version}">
-            <unpack />
-        </artifact>
-    </artifactSet> -->
-
-    <!-- <artifactSet to="plugin/redis">
-        <artifact id="${project.groupId}:trino-redis:zip:${project.version}">
-            <unpack />
-        </artifact>
-    </artifactSet> -->
-
-    <!-- <artifactSet to="plugin/redshift">
-        <artifact id="${project.groupId}:trino-redshift:zip:${project.version}">
-            <unpack />
-        </artifact>
-    </artifactSet> -->
-=======
 <!--
     <artifactSet to="plugin/prometheus">
         <artifact id="${project.groupId}:trino-prometheus:zip:${project.version}">
@@ -529,7 +350,6 @@
         </artifact>
     </artifactSet>
 -->
->>>>>>> f2e5df68
 
     <artifactSet to="plugin/resource-group-managers">
         <artifact id="${project.groupId}:trino-resource-group-managers:zip:${project.version}">
@@ -549,13 +369,6 @@
         </artifact>
     </artifactSet>
 
-<<<<<<< HEAD
-    <!-- <artifactSet to="plugin/snowflake">
-        <artifact id="${project.groupId}:trino-snowflake:zip:${project.version}">
-            <unpack />
-        </artifact>
-    </artifactSet> -->
-=======
 <!--
     <artifactSet to="plugin/snowflake">
         <artifact id="${project.groupId}:trino-snowflake:zip:${project.version}">
@@ -563,7 +376,6 @@
         </artifact>
     </artifactSet>
 -->
->>>>>>> f2e5df68
 
     <artifactSet to="plugin/spooling-filesystem">
         <artifact id="${project.groupId}:trino-spooling-filesystem:zip:${project.version}">
@@ -571,25 +383,6 @@
         </artifact>
     </artifactSet>
 
-<<<<<<< HEAD
-    <!-- <artifactSet to="plugin/sqlserver">
-        <artifact id="${project.groupId}:trino-sqlserver:zip:${project.version}">
-            <unpack />
-        </artifact>
-    </artifactSet> -->
-
-    <!-- <artifactSet to="plugin/teradata-functions">
-        <artifact id="${project.groupId}:trino-teradata-functions:zip:${project.version}">
-            <unpack />
-        </artifact>
-    </artifactSet> -->
-
-    <!-- <artifactSet to="plugin/thrift">
-        <artifact id="${project.groupId}:trino-thrift:zip:${project.version}">
-            <unpack />
-        </artifact>
-    </artifactSet> -->
-=======
 <!--
     <artifactSet to="plugin/sqlserver">
         <artifact id="${project.groupId}:trino-sqlserver:zip:${project.version}">
@@ -613,7 +406,6 @@
         </artifact>
     </artifactSet>
 -->
->>>>>>> f2e5df68
 
     <artifactSet to="plugin/tpcds">
         <artifact id="${project.groupId}:trino-tpcds:zip:${project.version}">
@@ -627,13 +419,6 @@
         </artifact>
     </artifactSet>
 
-<<<<<<< HEAD
-    <!-- <artifactSet to="plugin/vertica">
-        <artifact id="${project.groupId}:trino-vertica:zip:${project.version}">
-            <unpack />
-        </artifact>
-    </artifactSet> -->
-=======
 <!--
     <artifactSet to="plugin/vertica">
         <artifact id="${project.groupId}:trino-vertica:zip:${project.version}">
@@ -641,5 +426,4 @@
         </artifact>
     </artifactSet>
 -->
->>>>>>> f2e5df68
 </runtime>