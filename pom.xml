<?xml version="1.0" encoding="UTF-8"?>
<project xmlns="http://maven.apache.org/POM/4.0.0" xmlns:xsi="http://www.w3.org/2001/XMLSchema-instance" xsi:schemaLocation="http://maven.apache.org/POM/4.0.0 http://maven.apache.org/xsd/maven-4.0.0.xsd">
    <modelVersion>4.0.0</modelVersion>

    <parent>
        <groupId>io.airlift</groupId>
        <artifactId>airbase</artifactId>
        <version>148</version>
    </parent>

    <groupId>io.trino</groupId>
    <artifactId>trino-root</artifactId>
    <version>434</version>
    <packaging>pom</packaging>

    <name>${project.artifactId}</name>
    <description>Trino</description>
    <url>https://trino.io</url>

    <inceptionYear>2012</inceptionYear>

    <licenses>
        <license>
            <name>Apache License 2.0</name>
            <url>http://www.apache.org/licenses/LICENSE-2.0</url>
            <distribution>repo</distribution>
        </license>
    </licenses>

    <modules>
        <module>client/trino-cli</module>
        <module>client/trino-client</module>
        <module>client/trino-jdbc</module>
        <module>core/trino-grammar</module>
        <module>core/trino-main</module>
        <module>core/trino-parser</module>
        <module>core/trino-server</module>
        <module>core/trino-server-main</module>
        <module>core/trino-server-rpm</module>
        <module>core/trino-spi</module>
        <module>docs</module>
        <module>lib/trino-array</module>
        <module>lib/trino-cache</module>
        <module>lib/trino-filesystem</module>
        <module>lib/trino-filesystem-azure</module>
        <module>lib/trino-filesystem-gcs</module>
        <module>lib/trino-filesystem-manager</module>
        <module>lib/trino-filesystem-s3</module>
        <module>lib/trino-geospatial-toolkit</module>
        <module>lib/trino-hdfs</module>
        <module>lib/trino-hive-formats</module>
        <!-- TODO Remove whole module when Ignite is released -->
        <module>lib/trino-ignite-patched</module>
        <module>lib/trino-matching</module>
        <module>lib/trino-memory-context</module>
        <module>lib/trino-orc</module>
        <module>lib/trino-parquet</module>
        <!-- TODO(https://github.com/trinodb/trino/issues/13051): Remove whole module when Phoenix5 is released -->
        <module>lib/trino-phoenix5-patched</module>
        <module>lib/trino-plugin-toolkit</module>
        <module>lib/trino-record-decoder</module>
        <module>plugin/trino-accumulo</module>
        <module>plugin/trino-accumulo-iterators</module>
        <module>plugin/trino-atop</module>
        <module>plugin/trino-base-jdbc</module>
        <module>plugin/trino-bigquery</module>
        <module>plugin/trino-blackhole</module>
        <module>plugin/trino-cassandra</module>
        <module>plugin/trino-clickhouse</module>
        <module>plugin/trino-delta-lake</module>
        <module>plugin/trino-druid</module>
        <module>plugin/trino-elasticsearch</module>
        <module>plugin/trino-example-http</module>
        <module>plugin/trino-example-jdbc</module>
        <module>plugin/trino-exchange-filesystem</module>
        <module>plugin/trino-exchange-hdfs</module>
        <module>plugin/trino-geospatial</module>
        <module>plugin/trino-google-sheets</module>
        <module>plugin/trino-hive</module>
        <module>plugin/trino-hive-hadoop2</module>
        <module>plugin/trino-http-event-listener</module>
        <module>plugin/trino-hudi</module>
        <module>plugin/trino-iceberg</module>
        <module>plugin/trino-ignite</module>
        <module>plugin/trino-jmx</module>
        <module>plugin/trino-kafka</module>
        <module>plugin/trino-kinesis</module>
        <module>plugin/trino-kudu</module>
        <module>plugin/trino-local-file</module>
        <module>plugin/trino-mariadb</module>
        <module>plugin/trino-memory</module>
        <module>plugin/trino-ml</module>
        <module>plugin/trino-mongodb</module>
        <module>plugin/trino-mysql</module>
        <module>plugin/trino-mysql-event-listener</module>
        <module>plugin/trino-oracle</module>
        <module>plugin/trino-password-authenticators</module>
        <module>plugin/trino-phoenix5</module>
        <module>plugin/trino-pinot</module>
        <module>plugin/trino-postgresql</module>
        <module>plugin/trino-prometheus</module>
        <module>plugin/trino-raptor-legacy</module>
        <module>plugin/trino-redis</module>
        <module>plugin/trino-redshift</module>
        <module>plugin/trino-resource-group-managers</module>
        <module>plugin/trino-session-property-managers</module>
        <module>plugin/trino-singlestore</module>
        <module>plugin/trino-sqlserver</module>
        <module>plugin/trino-teradata-functions</module>
        <module>plugin/trino-thrift</module>
        <module>plugin/trino-thrift-api</module>
        <module>plugin/trino-thrift-testing-server</module>
        <module>plugin/trino-tpcds</module>
        <module>plugin/trino-tpch</module>
        <module>service/trino-proxy</module>
        <module>service/trino-verifier</module>
        <module>testing/trino-benchmark</module>
        <module>testing/trino-benchmark-queries</module>
        <module>testing/trino-benchto-benchmarks</module>
        <module>testing/trino-faulttolerant-tests</module>
        <module>testing/trino-plugin-reader</module>
        <module>testing/trino-product-tests</module>
        <module>testing/trino-product-tests-launcher</module>
        <module>testing/trino-server-dev</module>
        <module>testing/trino-test-jdbc-compatibility-old-driver</module>
        <module>testing/trino-test-jdbc-compatibility-old-server</module>
        <module>testing/trino-testing</module>
        <module>testing/trino-testing-containers</module>
        <module>testing/trino-testing-kafka</module>
        <module>testing/trino-testing-resources</module>
        <module>testing/trino-testing-services</module>
        <module>testing/trino-tests</module>
    </modules>

    <scm>
        <connection>scm:git:git://github.com/trinodb/trino.git</connection>
        <tag>434</tag>
        <url>https://github.com/trinodb/trino</url>
    </scm>

    <properties>
        <project.build.targetJdk>17</project.build.targetJdk>

        <air.check.skip-spotbugs>true</air.check.skip-spotbugs>
        <air.check.skip-pmd>true</air.check.skip-pmd>
        <air.check.skip-jacoco>true</air.check.skip-jacoco>
        <air.java.version>17.0.5</air.java.version>
        <air.javadoc.lint>-missing</air.javadoc.lint>
        <air.main.basedir>${project.basedir}</air.main.basedir>
        <air.modernizer.java-version>8</air.modernizer.java-version>
        <air.release.preparation-goals>clean verify -DskipTests</air.release.preparation-goals>
<<<<<<< HEAD

        <dep.accumulo.version>1.10.2</dep.accumulo.version>
        <dep.accumulo-hadoop.version>2.7.7-1</dep.accumulo-hadoop.version>
        <dep.antlr.version>4.13.0</dep.antlr.version>
        <dep.airlift.version>237</dep.airlift.version>
        <dep.arrow.version>13.0.0</dep.arrow.version>
        <dep.avro.version>1.11.3</dep.avro.version>
        <dep.packaging.version>${dep.airlift.version}</dep.packaging.version>
        <dep.takari.version>2.1.1</dep.takari.version>
        <dep.aws-sdk.version>1.12.560</dep.aws-sdk.version>
        <dep.aws-sdk-v2.version>2.21.4</dep.aws-sdk-v2.version>
        <dep.jsonwebtoken.version>0.12.3</dep.jsonwebtoken.version>
        <dep.oracle.version>21.9.0.0</dep.oracle.version>
        <dep.drift.version>1.21</dep.drift.version>
        <dep.tempto.version>201</dep.tempto.version>
        <dep.gcs.version>2.2.17</dep.gcs.version>
        <dep.swagger.version>1.6.12</dep.swagger.version>
        <dep.kotlin.version>1.9.10</dep.kotlin.version>
        <dep.google.http.client.version>1.43.3</dep.google.http.client.version>
        <dep.errorprone.version>2.22.0</dep.errorprone.version>
        <dep.testcontainers.version>1.19.1</dep.testcontainers.version>
        <dep.duct-tape.version>1.0.8</dep.duct-tape.version>
        <dep.confluent.version>7.4.1</dep.confluent.version>
        <dep.kafka-clients.version>3.6.0</dep.kafka-clients.version>
        <dep.casandra.version>4.17.0</dep.casandra.version>
        <dep.minio.version>8.5.6</dep.minio.version>
        <dep.iceberg.version>1.4.2-SNAPSHOT</dep.iceberg.version>
        <dep.protobuf.version>3.24.4</dep.protobuf.version>
        <dep.wire.version>4.5.0</dep.wire.version>
        <dep.netty.version>4.1.100.Final</dep.netty.version>
        <dep.jna.version>5.13.0</dep.jna.version>
        <dep.okio.version>3.6.0</dep.okio.version>
        <dep.flyway.version>9.22.3</dep.flyway.version>
        <dep.parquet.version>1.13.1</dep.parquet.version>
        <dep.antlr.version>4.13.1</dep.antlr.version>
        <dep.asm.version>9.6</dep.asm.version>

        <dep.docker.images.version>87</dep.docker.images.version>

=======
>>>>>>> aa431c77
        <!--
          America/Bahia_Banderas has:
           - offset change since 1970 (offset Jan 1970: -08:00, offset Jan 2018: -06:00)
           - DST (e.g. at 2017-04-02 02:00:00 clocks turned forward 1 hour; 2017-10-29 02:00:00 clocks turned backward 1 hour)
           - has forward offset change on first day of epoch (1970-01-01 00:00:00 clocks turned forward 1 hour)
           - had forward change at midnight (1970-01-01 00:00:00 clocks turned forward 1 hour)
          -->
        <air.test.timezone>America/Bahia_Banderas</air.test.timezone>
        <air.test.parallel>methods</air.test.parallel>
        <air.test.thread-count>2</air.test.thread-count>
        <!-- Be conservative about memory allotment, because tests start background process (e.g. docker containers) -->
        <air.test.jvmsize>3g</air.test.jvmsize>
        <!-- G1 default region size for a small heap is 1MB. Tests (TestHiveConnectorTest.testMultipleWritersWhenTaskScaleWritersIsEnabled) in particular
             were observed allocating large number of byte[] of about 1.6MB in size, thus being treated as humongous allocations and preventing heap saturation.
             Force bigger region size in attempt to help G1 utilize heap fully. -->
        <air.test.jvm.additional-arguments>
            -XX:G1HeapRegionSize=32M
            -XX:+UnlockDiagnosticVMOptions
            <!-- bump from default of 2 -->
            -XX:GCLockerRetryAllocationCount=10
        </air.test.jvm.additional-arguments>

        <!-- keep dependency properties sorted -->
        <dep.accumulo-hadoop.version>2.7.7-1</dep.accumulo-hadoop.version>
        <dep.accumulo.version>1.10.2</dep.accumulo.version>
        <dep.airlift.version>239</dep.airlift.version>
        <dep.antlr.version>4.13.1</dep.antlr.version>
        <dep.arrow.version>14.0.1</dep.arrow.version>
        <dep.avro.version>1.11.3</dep.avro.version>
        <dep.aws-sdk.version>1.12.595</dep.aws-sdk.version>
        <dep.cassandra.version>4.17.0</dep.cassandra.version>
        <dep.confluent.version>7.5.1</dep.confluent.version>
        <dep.docker.images.version>87</dep.docker.images.version>
        <dep.drift.version>1.21</dep.drift.version>
        <dep.duct-tape.version>1.0.8</dep.duct-tape.version>
        <dep.errorprone.version>2.23.0</dep.errorprone.version>
        <dep.flyway.version>10.1.0</dep.flyway.version>
        <dep.google.http.client.version>1.43.3</dep.google.http.client.version>
        <dep.iceberg.version>1.4.2</dep.iceberg.version>
        <dep.jna.version>5.13.0</dep.jna.version>
        <dep.jsonwebtoken.version>0.12.3</dep.jsonwebtoken.version>
        <dep.kafka-clients.version>3.6.0</dep.kafka-clients.version>
        <dep.kotlin.version>1.9.20</dep.kotlin.version>
        <dep.okio.version>3.6.0</dep.okio.version>
        <dep.packaging.version>${dep.airlift.version}</dep.packaging.version>
        <dep.parquet.version>1.13.1</dep.parquet.version>
        <dep.protobuf.version>3.25.1</dep.protobuf.version>
        <dep.swagger.version>2.2.19</dep.swagger.version>
        <dep.takari.version>2.1.2</dep.takari.version>
        <dep.tcnative.version>2.0.62.Final</dep.tcnative.version>
        <dep.tempto.version>201</dep.tempto.version>
        <dep.wire.version>4.8.0</dep.wire.version>
    </properties>

    <dependencyManagement>
        <dependencies>

            <dependency>
                <groupId>com.azure</groupId>
                <artifactId>azure-sdk-bom</artifactId>
                <version>1.2.18</version>
                <type>pom</type>
                <scope>import</scope>
            </dependency>

            <dependency>
                <groupId>com.google.cloud</groupId>
                <artifactId>libraries-bom</artifactId>
                <version>26.27.0</version>
                <type>pom</type>
                <scope>import</scope>
            </dependency>

            <dependency>
                <groupId>com.oracle.database.jdbc</groupId>
                <artifactId>ojdbc10-production</artifactId>
                <version>19.21.0.0</version>
                <type>pom</type>
                <scope>import</scope>
            </dependency>

            <dependency>
                <groupId>com.squareup.okhttp3</groupId>
                <artifactId>okhttp-bom</artifactId>
                <version>4.12.0</version>
                <type>pom</type>
                <scope>import</scope>
            </dependency>

            <dependency>
                <groupId>io.airlift</groupId>
                <artifactId>bom</artifactId>
                <version>${dep.airlift.version}</version>
                <type>pom</type>
                <scope>import</scope>
            </dependency>

            <dependency>
                <groupId>io.grpc</groupId>
                <artifactId>grpc-bom</artifactId>
                <version>1.59.0</version>
                <type>pom</type>
                <scope>import</scope>
            </dependency>

            <dependency>
                <groupId>io.netty</groupId>
                <artifactId>netty-bom</artifactId>
                <version>4.1.101.Final</version>
                <type>pom</type>
                <scope>import</scope>
            </dependency>

            <dependency>
                <groupId>org.eclipse.jetty</groupId>
                <artifactId>jetty-bom</artifactId>
                <version>11.0.18</version>
                <type>pom</type>
                <scope>import</scope>
            </dependency>

            <dependency>
                <groupId>org.jdbi</groupId>
                <artifactId>jdbi3-bom</artifactId>
                <version>3.41.3</version>
                <type>pom</type>
                <scope>import</scope>
            </dependency>

            <dependency>
                <groupId>org.ow2.asm</groupId>
                <artifactId>asm-bom</artifactId>
                <version>9.6</version>
                <type>pom</type>
                <scope>import</scope>
            </dependency>

            <dependency>
                <groupId>org.testcontainers</groupId>
                <artifactId>testcontainers-bom</artifactId>
                <version>1.19.3</version>
                <type>pom</type>
                <scope>import</scope>
            </dependency>

            <dependency>
                <groupId>software.amazon.awssdk</groupId>
                <artifactId>bom</artifactId>
                <version>2.21.29</version>
                <type>pom</type>
                <scope>import</scope>
            </dependency>

            <dependency>
                <groupId>cccs.ap.iceberg</groupId>
                <artifactId>iceberg-api</artifactId>
                <version>${dep.iceberg.version}</version>
                <exclusions>
                    <exclusion>
                        <groupId>org.slf4j</groupId>
                        <artifactId>slf4j-api</artifactId>
                    </exclusion>
                </exclusions>
            </dependency>

            <dependency>
                <groupId>cccs.ap.iceberg</groupId>
                <artifactId>iceberg-core</artifactId>
                <version>${dep.iceberg.version}</version>
                <exclusions>
                    <exclusion>
                        <groupId>org.apache.avro</groupId>
                        <artifactId>avro</artifactId>
                    </exclusion>
                    <exclusion>
                        <groupId>org.slf4j</groupId>
                        <artifactId>slf4j-api</artifactId>
                    </exclusion>
                </exclusions>
            </dependency>

            <dependency>
                <groupId>cccs.ap.iceberg</groupId>
                <artifactId>iceberg-core</artifactId>
                <version>${dep.iceberg.version}</version>
                <classifier>tests</classifier>
                <exclusions>
                    <exclusion>
                        <groupId>org.apache.avro</groupId>
                        <artifactId>avro</artifactId>
                    </exclusion>
                    <exclusion>
                        <groupId>org.slf4j</groupId>
                        <artifactId>slf4j-api</artifactId>
                    </exclusion>
                </exclusions>
            </dependency>

            <dependency>
                <groupId>cccs.ap.iceberg</groupId>
                <artifactId>iceberg-orc</artifactId>
                <version>${dep.iceberg.version}</version>
                <exclusions>
                    <exclusion>
                        <groupId>org.apache.avro</groupId>
                        <artifactId>avro</artifactId>
                    </exclusion>
                    <exclusion>
                        <groupId>org.slf4j</groupId>
                        <artifactId>slf4j-api</artifactId>
                    </exclusion>
                </exclusions>
            </dependency>

            <dependency>
                <groupId>cccs.ap.iceberg</groupId>
                <artifactId>iceberg-parquet</artifactId>
                <version>${dep.iceberg.version}</version>
                <exclusions>
                    <exclusion>
                        <groupId>org.slf4j</groupId>
                        <artifactId>slf4j-api</artifactId>
                    </exclusion>
                </exclusions>
            </dependency>

            <dependency>
                <groupId>com.adobe.testing</groupId>
                <artifactId>s3mock-testcontainers</artifactId>
                <version>3.2.0</version>
            </dependency>

            <dependency>
                <groupId>com.amazonaws</groupId>
                <artifactId>amazon-kinesis-client</artifactId>
                <version>1.15.0</version>
                <exclusions>
                    <exclusion>
                        <groupId>com.amazonaws</groupId>
                        <artifactId>aws-java-sdk</artifactId>
                    </exclusion>
                    <exclusion>
                        <groupId>com.amazonaws</groupId>
                        <artifactId>aws-java-sdk-core</artifactId>
                    </exclusion>
                    <exclusion>
                        <groupId>com.google.protobuf</groupId>
                        <artifactId>protobuf-java</artifactId>
                    </exclusion>
                    <exclusion>
                        <groupId>commons-lang</groupId>
                        <artifactId>commons-lang</artifactId>
                    </exclusion>
                    <exclusion>
                        <groupId>commons-logging</groupId>
                        <artifactId>commons-logging</artifactId>
                    </exclusion>
                    <exclusion>
                        <groupId>joda-time</groupId>
                        <artifactId>joda-time</artifactId>
                    </exclusion>
                </exclusions>
            </dependency>

            <dependency>
                <groupId>com.amazonaws</groupId>
                <artifactId>aws-java-sdk-core</artifactId>
                <version>${dep.aws-sdk.version}</version>
                <exclusions>
                    <exclusion>
                        <groupId>commons-logging</groupId>
                        <artifactId>commons-logging</artifactId>
                    </exclusion>
                    <exclusion>
                        <groupId>joda-time</groupId>
                        <artifactId>joda-time</artifactId>
                    </exclusion>
                </exclusions>
            </dependency>

            <dependency>
                <groupId>com.amazonaws</groupId>
                <artifactId>aws-java-sdk-dynamodb</artifactId>
                <version>${dep.aws-sdk.version}</version>
            </dependency>

            <dependency>
                <groupId>com.amazonaws</groupId>
                <artifactId>aws-java-sdk-glue</artifactId>
                <version>${dep.aws-sdk.version}</version>
                <exclusions>
                    <exclusion>
                        <groupId>commons-logging</groupId>
                        <artifactId>commons-logging</artifactId>
                    </exclusion>
                    <exclusion>
                        <groupId>joda-time</groupId>
                        <artifactId>joda-time</artifactId>
                    </exclusion>
                </exclusions>
            </dependency>

            <dependency>
                <groupId>com.amazonaws</groupId>
                <artifactId>aws-java-sdk-kinesis</artifactId>
                <version>${dep.aws-sdk.version}</version>
                <exclusions>
                    <exclusion>
                        <groupId>commons-logging</groupId>
                        <artifactId>commons-logging</artifactId>
                    </exclusion>
                    <exclusion>
                        <groupId>joda-time</groupId>
                        <artifactId>joda-time</artifactId>
                    </exclusion>
                </exclusions>
            </dependency>

            <dependency>
                <groupId>com.amazonaws</groupId>
                <artifactId>aws-java-sdk-s3</artifactId>
                <version>${dep.aws-sdk.version}</version>
                <exclusions>
                    <exclusion>
                        <groupId>commons-logging</groupId>
                        <artifactId>commons-logging</artifactId>
                    </exclusion>
                    <exclusion>
                        <groupId>joda-time</groupId>
                        <artifactId>joda-time</artifactId>
                    </exclusion>
                </exclusions>
            </dependency>

            <dependency>
                <groupId>com.amazonaws</groupId>
                <artifactId>aws-java-sdk-sts</artifactId>
                <version>${dep.aws-sdk.version}</version>
                <exclusions>
                    <exclusion>
                        <groupId>commons-logging</groupId>
                        <artifactId>commons-logging</artifactId>
                    </exclusion>
                    <exclusion>
                        <groupId>joda-time</groupId>
                        <artifactId>joda-time</artifactId>
                    </exclusion>
                </exclusions>
            </dependency>

            <dependency>
                <groupId>com.azure</groupId>
                <artifactId>azure-core-tracing-opentelemetry</artifactId>
                <version>1.0.0-beta.42</version>
                <exclusions>
                    <exclusion>
                        <groupId>com.azure</groupId>
                        <artifactId>azure-core</artifactId>
                    </exclusion>
                </exclusions>
            </dependency>

            <dependency>
                <groupId>com.clearspring.analytics</groupId>
                <artifactId>stream</artifactId>
                <version>2.9.8</version>
            </dependency>

            <dependency>
                <groupId>com.clickhouse</groupId>
                <artifactId>clickhouse-jdbc</artifactId>
                <version>0.5.0</version>
                <classifier>all</classifier>
            </dependency>

            <dependency>
                <groupId>com.datastax.oss</groupId>
                <artifactId>java-driver-core</artifactId>
                <version>${dep.cassandra.version}</version>
                <exclusions>
                    <exclusion>
                        <groupId>org.ow2.asm</groupId>
                        <artifactId>asm-analysis</artifactId>
                    </exclusion>
                </exclusions>
            </dependency>

            <dependency>
                <groupId>com.esri.geometry</groupId>
                <artifactId>esri-geometry-api</artifactId>
                <version>2.2.4</version>
                <exclusions>
                    <exclusion>
                        <groupId>com.fasterxml.jackson.core</groupId>
                        <artifactId>jackson-core</artifactId>
                    </exclusion>
                </exclusions>
            </dependency>

            <dependency>
                <groupId>com.facebook.thirdparty</groupId>
                <artifactId>libsvm</artifactId>
                <version>3.18.1</version>
            </dependency>

            <dependency>
                <groupId>com.github.ben-manes.caffeine</groupId>
                <artifactId>caffeine</artifactId>
                <version>3.1.8</version>
            </dependency>

            <dependency>
                <groupId>com.github.docker-java</groupId>
                <artifactId>docker-java-api</artifactId>
                <version>3.3.4</version>
            </dependency>

            <dependency>
                <groupId>com.github.luben</groupId>
                <artifactId>zstd-jni</artifactId>
                <version>1.5.5-10</version>
            </dependency>

            <dependency>
                <groupId>com.github.oshi</groupId>
                <artifactId>oshi-core</artifactId>
                <version>6.4.7</version>
            </dependency>

            <dependency>
                <groupId>com.google.auto.value</groupId>
                <artifactId>auto-value-annotations</artifactId>
                <version>1.10.4</version>
            </dependency>

            <dependency>
                <groupId>com.google.cloud.bigdataoss</groupId>
                <artifactId>gcs-connector</artifactId>
                <version>hadoop3-2.2.18</version>
                <classifier>shaded</classifier>
                <exclusions>
                    <exclusion>
                        <groupId>*</groupId>
                        <artifactId>*</artifactId>
                    </exclusion>
                </exclusions>
            </dependency>

            <!-- force newer version to be used for dependencies -->
            <dependency>
                <groupId>com.google.code.gson</groupId>
                <artifactId>gson</artifactId>
                <version>2.10.1</version>
            </dependency>

            <dependency>
                <groupId>com.google.errorprone</groupId>
                <artifactId>error_prone_annotations</artifactId>
                <version>${dep.errorprone.version}</version>
            </dependency>

            <dependency>
                <groupId>com.google.http-client</groupId>
                <artifactId>google-http-client</artifactId>
                <version>${dep.google.http.client.version}</version>
            </dependency>

            <dependency>
                <groupId>com.google.http-client</groupId>
                <artifactId>google-http-client-gson</artifactId>
                <version>${dep.google.http.client.version}</version>
            </dependency>

            <dependency>
                <groupId>com.google.protobuf</groupId>
                <artifactId>protobuf-java</artifactId>
                <version>${dep.protobuf.version}</version>
            </dependency>

            <dependency>
                <groupId>com.google.protobuf</groupId>
                <artifactId>protobuf-java-util</artifactId>
                <version>${dep.protobuf.version}</version>
            </dependency>

            <dependency>
                <groupId>com.google.protobuf</groupId>
                <artifactId>protobuf-kotlin</artifactId>
                <version>${dep.protobuf.version}</version>
            </dependency>

            <dependency>
                <groupId>com.h2database</groupId>
                <artifactId>h2</artifactId>
                <version>2.2.224</version>
            </dependency>

            <dependency>
                <groupId>com.microsoft.sqlserver</groupId>
                <artifactId>mssql-jdbc</artifactId>
                <version>12.4.2.jre11</version>
            </dependency>

            <dependency>
                <groupId>com.mysql</groupId>
                <artifactId>mysql-connector-j</artifactId>
                <version>8.2.0</version>
            </dependency>

            <dependency>
                <groupId>com.nimbusds</groupId>
                <artifactId>nimbus-jose-jwt</artifactId>
                <version>9.37.1</version>
            </dependency>

            <dependency>
                <groupId>com.nimbusds</groupId>
                <artifactId>oauth2-oidc-sdk</artifactId>
                <version>11.6</version>
                <classifier>jdk11</classifier>
            </dependency>

            <dependency>
                <groupId>com.qubole.rubix</groupId>
                <artifactId>rubix-presto-shaded</artifactId>
                <version>0.3.18</version>
            </dependency>

            <dependency>
                <groupId>com.squareup.okio</groupId>
                <artifactId>okio</artifactId>
                <version>${dep.okio.version}</version>
            </dependency>

            <dependency>
                <groupId>com.squareup.okio</groupId>
                <artifactId>okio-jvm</artifactId>
                <version>${dep.okio.version}</version>
            </dependency>

            <dependency>
                <groupId>com.squareup.wire</groupId>
                <artifactId>wire-runtime-jvm</artifactId>
                <version>${dep.wire.version}</version>
            </dependency>

            <dependency>
                <groupId>com.squareup.wire</groupId>
                <artifactId>wire-schema-jvm</artifactId>
                <version>${dep.wire.version}</version>
            </dependency>

            <dependency>
                <groupId>commons-codec</groupId>
                <artifactId>commons-codec</artifactId>
                <version>1.16.0</version>
            </dependency>

            <dependency>
                <groupId>commons-io</groupId>
                <artifactId>commons-io</artifactId>
                <version>2.15.0</version>
            </dependency>

            <dependency>
                <groupId>dev.failsafe</groupId>
                <artifactId>failsafe</artifactId>
                <version>3.3.2</version>
            </dependency>

            <dependency>
                <groupId>info.picocli</groupId>
                <artifactId>picocli</artifactId>
                <version>4.7.5</version>
            </dependency>

            <dependency>
                <groupId>io.airlift</groupId>
                <artifactId>aircompressor</artifactId>
                <version>0.25</version>
            </dependency>

            <dependency>
                <groupId>io.airlift</groupId>
                <artifactId>bytecode</artifactId>
                <version>1.5</version>
            </dependency>

            <dependency>
                <groupId>io.airlift</groupId>
                <artifactId>joni</artifactId>
                <version>2.1.5.3</version>
            </dependency>
            <dependency>
                <groupId>io.airlift</groupId>
                <artifactId>junit-extensions</artifactId>
                <version>2</version>
            </dependency>

            <dependency>
                <groupId>io.airlift</groupId>
                <artifactId>units</artifactId>
                <version>1.10</version>
            </dependency>

            <dependency>
                <groupId>io.airlift.discovery</groupId>
                <artifactId>discovery-server</artifactId>
                <version>1.36</version>
                <exclusions>
                    <exclusion>
                        <groupId>io.airlift</groupId>
                        <artifactId>event-http</artifactId>
                    </exclusion>
                    <exclusion>
                        <groupId>io.airlift</groupId>
                        <artifactId>jmx-http-rpc</artifactId>
                    </exclusion>
                    <exclusion>
                        <groupId>org.iq80.leveldb</groupId>
                        <artifactId>leveldb</artifactId>
                    </exclusion>
                    <exclusion>
                        <groupId>org.iq80.leveldb</groupId>
                        <artifactId>leveldb-api</artifactId>
                    </exclusion>
                </exclusions>
            </dependency>

            <dependency>
                <groupId>io.airlift.drift</groupId>
                <artifactId>drift-api</artifactId>
                <version>${dep.drift.version}</version>
            </dependency>

            <dependency>
                <groupId>io.airlift.drift</groupId>
                <artifactId>drift-client</artifactId>
                <version>${dep.drift.version}</version>
            </dependency>

            <dependency>
                <groupId>io.airlift.drift</groupId>
                <artifactId>drift-codec</artifactId>
                <version>${dep.drift.version}</version>
            </dependency>

            <dependency>
                <groupId>io.airlift.drift</groupId>
                <artifactId>drift-protocol</artifactId>
                <version>${dep.drift.version}</version>
            </dependency>

            <dependency>
                <groupId>io.airlift.drift</groupId>
                <artifactId>drift-server</artifactId>
                <version>${dep.drift.version}</version>
            </dependency>

            <dependency>
                <groupId>io.airlift.drift</groupId>
                <artifactId>drift-transport-netty</artifactId>
                <version>${dep.drift.version}</version>
            </dependency>

            <dependency>
                <groupId>io.airlift.drift</groupId>
                <artifactId>drift-transport-spi</artifactId>
                <version>${dep.drift.version}</version>
            </dependency>

            <dependency>
                <groupId>io.airlift.resolver</groupId>
                <artifactId>resolver</artifactId>
                <version>1.6</version>
            </dependency>

            <dependency>
                <groupId>io.confluent</groupId>
                <artifactId>kafka-avro-serializer</artifactId>
                <version>${dep.confluent.version}</version>
                <exclusions>
                    <exclusion>
                        <groupId>com.google.re2j</groupId>
                        <artifactId>re2j</artifactId>
                    </exclusion>
                    <exclusion>
                        <groupId>commons-cli</groupId>
                        <artifactId>commons-cli</artifactId>
                    </exclusion>
                    <exclusion>
                        <groupId>net.sf.jopt-simple</groupId>
                        <artifactId>jopt-simple</artifactId>
                    </exclusion>
                    <exclusion>
                        <groupId>org.apache.kafka</groupId>
                        <artifactId>kafka-clients</artifactId>
                    </exclusion>
                    <!--
                        This library depends on:
                         - org.glassfish.hk2.external:jakarta.inject that conflicts with javax.inject:javax.inject
                    -->
                    <exclusion>
                        <groupId>org.glassfish.hk2.external</groupId>
                        <artifactId>jakarta.inject</artifactId>
                    </exclusion>
                </exclusions>
            </dependency>

            <dependency>
                <groupId>io.confluent</groupId>
                <artifactId>kafka-schema-registry-client</artifactId>
                <version>${dep.confluent.version}</version>
                <exclusions>
                    <!-- Brings in a 2.13.4.2 version of databind -->
                    <exclusion>
                        <groupId>com.fasterxml.jackson.core</groupId>
                        <artifactId>jackson-databind</artifactId>
                    </exclusion>
                    <exclusion>
                        <groupId>com.sun.activation</groupId>
                        <artifactId>jakarta.activation</artifactId>
                    </exclusion>
                    <exclusion>
                        <groupId>jakarta.activation</groupId>
                        <artifactId>jakarta.activation-api</artifactId>
                    </exclusion>
                    <exclusion>
                        <groupId>org.apache.kafka</groupId>
                        <artifactId>kafka-clients</artifactId>
                    </exclusion>
                    <exclusion>
                        <groupId>org.glassfish</groupId>
                        <artifactId>jakarta.el</artifactId>
                    </exclusion>
                    <exclusion>
                        <groupId>org.glassfish.hk2.external</groupId>
                        <artifactId>jakarta.inject</artifactId>
                    </exclusion>
                </exclusions>
            </dependency>

            <dependency>
                <groupId>io.confluent</groupId>
                <artifactId>kafka-schema-serializer</artifactId>
                <version>${dep.confluent.version}</version>
            </dependency>

            <dependency>
                <groupId>io.dropwizard.metrics</groupId>
                <artifactId>metrics-core</artifactId>
                <version>4.2.22</version>
            </dependency>

            <dependency>
                <groupId>io.jsonwebtoken</groupId>
                <artifactId>jjwt-api</artifactId>
                <version>${dep.jsonwebtoken.version}</version>
            </dependency>

            <dependency>
                <groupId>io.jsonwebtoken</groupId>
                <artifactId>jjwt-impl</artifactId>
                <version>${dep.jsonwebtoken.version}</version>
            </dependency>

            <dependency>
                <groupId>io.jsonwebtoken</groupId>
                <artifactId>jjwt-jackson</artifactId>
                <version>${dep.jsonwebtoken.version}</version>
            </dependency>

            <dependency>
                <groupId>io.minio</groupId>
                <artifactId>minio</artifactId>
                <version>8.5.7</version>
            </dependency>

            <dependency>
                <groupId>io.netty</groupId>
                <artifactId>netty-tcnative</artifactId>
                <version>${dep.tcnative.version}</version>
                <classifier>linux-x86_64</classifier>
            </dependency>

            <dependency>
                <groupId>io.netty</groupId>
                <artifactId>netty-tcnative</artifactId>
                <version>${dep.tcnative.version}</version>
                <classifier>linux-x86_64-fedora</classifier>
            </dependency>

            <dependency>
                <groupId>io.netty</groupId>
                <artifactId>netty-tcnative</artifactId>
                <version>${dep.tcnative.version}</version>
                <classifier>linux-aarch_64-fedora</classifier>
            </dependency>

            <dependency>
                <groupId>io.netty</groupId>
                <artifactId>netty-tcnative</artifactId>
                <version>${dep.tcnative.version}</version>
                <classifier>osx-x86_64</classifier>
            </dependency>

            <dependency>
                <groupId>io.netty</groupId>
                <artifactId>netty-tcnative-boringssl-static</artifactId>
                <version>${dep.tcnative.version}</version>
            </dependency>

            <dependency>
                <groupId>io.netty</groupId>
                <artifactId>netty-tcnative-boringssl-static</artifactId>
                <version>${dep.tcnative.version}</version>
                <classifier>linux-x86_64</classifier>
            </dependency>

            <dependency>
                <groupId>io.netty</groupId>
                <artifactId>netty-tcnative-boringssl-static</artifactId>
                <version>${dep.tcnative.version}</version>
                <classifier>linux-aarch_64</classifier>
            </dependency>

            <dependency>
                <groupId>io.netty</groupId>
                <artifactId>netty-tcnative-boringssl-static</artifactId>
                <version>${dep.tcnative.version}</version>
                <classifier>osx-x86_64</classifier>
            </dependency>

            <dependency>
                <groupId>io.netty</groupId>
                <artifactId>netty-tcnative-boringssl-static</artifactId>
                <version>${dep.tcnative.version}</version>
                <classifier>osx-aarch_64</classifier>
            </dependency>

            <dependency>
                <groupId>io.netty</groupId>
                <artifactId>netty-tcnative-boringssl-static</artifactId>
                <version>${dep.tcnative.version}</version>
                <classifier>windows-x86_64</classifier>
            </dependency>

            <dependency>
                <groupId>io.netty</groupId>
                <artifactId>netty-tcnative-classes</artifactId>
                <version>${dep.tcnative.version}</version>
            </dependency>

            <dependency>
                <groupId>io.projectreactor</groupId>
                <artifactId>reactor-core</artifactId>
                <version>3.4.33</version>
            </dependency>

            <!-- io.confluent:kafka-avro-serializer uses multiple versions of this transitive dependency -->
            <dependency>
                <groupId>io.swagger.core.v3</groupId>
                <artifactId>swagger-annotations</artifactId>
                <version>${dep.swagger.version}</version>
            </dependency>

            <!-- io.confluent:kafka-avro-serializer uses multiple versions of this transitive dependency -->
            <dependency>
                <groupId>io.swagger.core.v3</groupId>
                <artifactId>swagger-core</artifactId>
                <version>${dep.swagger.version}</version>
            </dependency>
            <dependency>
                <groupId>io.trino</groupId>
                <artifactId>re2j</artifactId>
                <version>1.6</version>
            </dependency>
            <dependency>
                <groupId>io.trino</groupId>
                <artifactId>trino-array</artifactId>
                <version>${project.version}</version>
            </dependency>

            <dependency>
                <groupId>io.trino</groupId>
                <artifactId>trino-base-jdbc</artifactId>
                <version>${project.version}</version>
            </dependency>

            <dependency>
                <groupId>io.trino</groupId>
                <artifactId>trino-base-jdbc</artifactId>
                <version>${project.version}</version>
                <type>test-jar</type>
            </dependency>

            <dependency>
                <groupId>io.trino</groupId>
                <artifactId>trino-benchmark</artifactId>
                <version>${project.version}</version>
            </dependency>

            <dependency>
                <groupId>io.trino</groupId>
                <artifactId>trino-benchmark-queries</artifactId>
                <version>${project.version}</version>
            </dependency>

            <dependency>
                <groupId>io.trino</groupId>
                <artifactId>trino-benchto-benchmarks</artifactId>
                <version>${project.version}</version>
            </dependency>

            <dependency>
                <groupId>io.trino</groupId>
                <artifactId>trino-blackhole</artifactId>
                <version>${project.version}</version>
            </dependency>

            <dependency>
                <groupId>io.trino</groupId>
                <artifactId>trino-cache</artifactId>
                <version>${project.version}</version>
            </dependency>

            <dependency>
                <groupId>io.trino</groupId>
                <artifactId>trino-cache</artifactId>
                <version>${project.version}</version>
                <type>test-jar</type>
            </dependency>

            <dependency>
                <groupId>io.trino</groupId>
                <artifactId>trino-cli</artifactId>
                <version>${project.version}</version>
            </dependency>

            <dependency>
                <groupId>io.trino</groupId>
                <artifactId>trino-client</artifactId>
                <version>${project.version}</version>
            </dependency>

            <dependency>
                <groupId>io.trino</groupId>
                <artifactId>trino-delta-lake</artifactId>
                <version>${project.version}</version>
            </dependency>

            <dependency>
                <groupId>io.trino</groupId>
                <artifactId>trino-delta-lake</artifactId>
                <version>${project.version}</version>
                <type>test-jar</type>
            </dependency>

            <dependency>
                <groupId>io.trino</groupId>
                <artifactId>trino-elasticsearch</artifactId>
                <version>${project.version}</version>
            </dependency>

            <dependency>
                <groupId>io.trino</groupId>
                <artifactId>trino-example-http</artifactId>
                <version>${project.version}</version>
                <type>zip</type>
            </dependency>

            <dependency>
                <groupId>io.trino</groupId>
                <artifactId>trino-exchange-filesystem</artifactId>
                <version>${project.version}</version>
            </dependency>

            <dependency>
                <groupId>io.trino</groupId>
                <artifactId>trino-exchange-filesystem</artifactId>
                <version>${project.version}</version>
                <type>test-jar</type>
            </dependency>

            <dependency>
                <groupId>io.trino</groupId>
                <artifactId>trino-faulttolerant-tests</artifactId>
                <version>${project.version}</version>
            </dependency>

            <dependency>
                <groupId>io.trino</groupId>
                <artifactId>trino-filesystem</artifactId>
                <version>${project.version}</version>
            </dependency>

            <dependency>
                <groupId>io.trino</groupId>
                <artifactId>trino-filesystem</artifactId>
                <version>${project.version}</version>
                <type>test-jar</type>
            </dependency>

            <dependency>
                <groupId>io.trino</groupId>
                <artifactId>trino-filesystem-azure</artifactId>
                <version>${project.version}</version>
            </dependency>

            <dependency>
                <groupId>io.trino</groupId>
                <artifactId>trino-filesystem-gcs</artifactId>
                <version>${project.version}</version>
            </dependency>

            <dependency>
                <groupId>io.trino</groupId>
                <artifactId>trino-filesystem-manager</artifactId>
                <version>${project.version}</version>
            </dependency>

            <dependency>
                <groupId>io.trino</groupId>
                <artifactId>trino-filesystem-s3</artifactId>
                <version>${project.version}</version>
            </dependency>

            <dependency>
                <groupId>io.trino</groupId>
                <artifactId>trino-geospatial</artifactId>
                <version>${project.version}</version>
            </dependency>

            <dependency>
                <groupId>io.trino</groupId>
                <artifactId>trino-geospatial-toolkit</artifactId>
                <version>${project.version}</version>
            </dependency>

            <dependency>
                <groupId>io.trino</groupId>
                <artifactId>trino-grammar</artifactId>
                <version>${project.version}</version>
            </dependency>

            <dependency>
                <groupId>io.trino</groupId>
                <artifactId>trino-hdfs</artifactId>
                <version>${project.version}</version>
            </dependency>

            <dependency>
                <groupId>io.trino</groupId>
                <artifactId>trino-hive</artifactId>
                <version>${project.version}</version>
            </dependency>

            <dependency>
                <groupId>io.trino</groupId>
                <artifactId>trino-hive</artifactId>
                <version>${project.version}</version>
                <type>test-jar</type>
            </dependency>

            <dependency>
                <groupId>io.trino</groupId>
                <artifactId>trino-hive-formats</artifactId>
                <version>${project.version}</version>
            </dependency>

            <dependency>
                <groupId>io.trino</groupId>
                <artifactId>trino-hive-hadoop2</artifactId>
                <version>${project.version}</version>
            </dependency>

            <dependency>
                <groupId>io.trino</groupId>
                <artifactId>trino-hudi</artifactId>
                <version>${project.version}</version>
            </dependency>

            <dependency>
                <groupId>io.trino</groupId>
                <artifactId>trino-iceberg</artifactId>
                <version>${project.version}</version>
            </dependency>

            <dependency>
                <groupId>io.trino</groupId>
                <artifactId>trino-iceberg</artifactId>
                <version>${project.version}</version>
                <type>test-jar</type>
            </dependency>

            <dependency>
                <groupId>io.trino</groupId>
                <artifactId>trino-ignite</artifactId>
                <version>${project.version}</version>
            </dependency>

            <!-- TODO Remove whole module when Ignite is released -->
            <dependency>
                <groupId>io.trino</groupId>
                <artifactId>trino-ignite-patched</artifactId>
                <version>${project.version}</version>
            </dependency>

            <dependency>
                <groupId>io.trino</groupId>
                <artifactId>trino-jdbc</artifactId>
                <version>${project.version}</version>
            </dependency>

            <dependency>
                <groupId>io.trino</groupId>
                <artifactId>trino-jmx</artifactId>
                <version>${project.version}</version>
            </dependency>

            <dependency>
                <groupId>io.trino</groupId>
                <artifactId>trino-local-file</artifactId>
                <version>${project.version}</version>
            </dependency>

            <dependency>
                <groupId>io.trino</groupId>
                <artifactId>trino-main</artifactId>
                <version>${project.version}</version>
            </dependency>

            <dependency>
                <groupId>io.trino</groupId>
                <artifactId>trino-main</artifactId>
                <version>${project.version}</version>
                <type>test-jar</type>
            </dependency>

            <dependency>
                <groupId>io.trino</groupId>
                <artifactId>trino-mariadb</artifactId>
                <version>${project.version}</version>
            </dependency>

            <dependency>
                <groupId>io.trino</groupId>
                <artifactId>trino-matching</artifactId>
                <version>${project.version}</version>
            </dependency>

            <dependency>
                <groupId>io.trino</groupId>
                <artifactId>trino-memory</artifactId>
                <version>${project.version}</version>
            </dependency>

            <dependency>
                <groupId>io.trino</groupId>
                <artifactId>trino-memory</artifactId>
                <version>${project.version}</version>
                <type>test-jar</type>
            </dependency>

            <dependency>
                <groupId>io.trino</groupId>
                <artifactId>trino-memory-context</artifactId>
                <version>${project.version}</version>
            </dependency>

            <dependency>
                <groupId>io.trino</groupId>
                <artifactId>trino-mongodb</artifactId>
                <version>${project.version}</version>
            </dependency>

            <dependency>
                <groupId>io.trino</groupId>
                <artifactId>trino-mongodb</artifactId>
                <version>${project.version}</version>
                <type>test-jar</type>
            </dependency>

            <dependency>
                <groupId>io.trino</groupId>
                <artifactId>trino-mysql</artifactId>
                <version>${project.version}</version>
            </dependency>

            <dependency>
                <groupId>io.trino</groupId>
                <artifactId>trino-mysql</artifactId>
                <version>${project.version}</version>
                <type>test-jar</type>
            </dependency>

            <dependency>
                <groupId>io.trino</groupId>
                <artifactId>trino-orc</artifactId>
                <version>${project.version}</version>
            </dependency>

            <dependency>
                <groupId>io.trino</groupId>
                <artifactId>trino-parquet</artifactId>
                <version>${project.version}</version>
            </dependency>

            <dependency>
                <groupId>io.trino</groupId>
                <artifactId>trino-parser</artifactId>
                <version>${project.version}</version>
            </dependency>

            <dependency>
                <groupId>io.trino</groupId>
                <artifactId>trino-parser</artifactId>
                <version>${project.version}</version>
                <type>test-jar</type>
            </dependency>

            <dependency>
                <groupId>io.trino</groupId>
                <artifactId>trino-password-authenticators</artifactId>
                <version>${project.version}</version>
            </dependency>

            <!-- TODO(https://github.com/trinodb/trino/issues/13051): Remove when Phoenix5 is released -->
            <dependency>
                <groupId>io.trino</groupId>
                <artifactId>trino-phoenix5-patched</artifactId>
                <version>${project.version}</version>
            </dependency>

            <dependency>
                <groupId>io.trino</groupId>
                <artifactId>trino-pinot</artifactId>
                <version>${project.version}</version>
            </dependency>

            <dependency>
                <groupId>io.trino</groupId>
                <artifactId>trino-plugin-reader</artifactId>
                <version>${project.version}</version>
            </dependency>

            <dependency>
                <groupId>io.trino</groupId>
                <artifactId>trino-plugin-toolkit</artifactId>
                <version>${project.version}</version>
            </dependency>

            <dependency>
                <groupId>io.trino</groupId>
                <artifactId>trino-plugin-toolkit</artifactId>
                <version>${project.version}</version>
                <type>test-jar</type>
            </dependency>

            <dependency>
                <groupId>io.trino</groupId>
                <artifactId>trino-postgresql</artifactId>
                <version>${project.version}</version>
            </dependency>

            <dependency>
                <groupId>io.trino</groupId>
                <artifactId>trino-postgresql</artifactId>
                <version>${project.version}</version>
                <type>test-jar</type>
            </dependency>

            <dependency>
                <groupId>io.trino</groupId>
                <artifactId>trino-product-tests</artifactId>
                <version>${project.version}</version>
            </dependency>

            <dependency>
                <groupId>io.trino</groupId>
                <artifactId>trino-raptor-legacy</artifactId>
                <version>${project.version}</version>
            </dependency>

            <dependency>
                <groupId>io.trino</groupId>
                <artifactId>trino-record-decoder</artifactId>
                <version>${project.version}</version>
            </dependency>

            <dependency>
                <groupId>io.trino</groupId>
                <artifactId>trino-record-decoder</artifactId>
                <version>${project.version}</version>
                <type>test-jar</type>
            </dependency>

            <dependency>
                <groupId>io.trino</groupId>
                <artifactId>trino-resource-group-managers</artifactId>
                <version>${project.version}</version>
            </dependency>

            <dependency>
                <groupId>io.trino</groupId>
                <artifactId>trino-resource-group-managers</artifactId>
                <version>${project.version}</version>
                <type>test-jar</type>
            </dependency>

            <dependency>
                <groupId>io.trino</groupId>
                <artifactId>trino-server</artifactId>
                <version>${project.version}</version>
            </dependency>

            <dependency>
                <groupId>io.trino</groupId>
                <artifactId>trino-server-rpm</artifactId>
                <version>${project.version}</version>
            </dependency>

            <dependency>
                <groupId>io.trino</groupId>
                <artifactId>trino-session-property-managers</artifactId>
                <version>${project.version}</version>
            </dependency>

            <dependency>
                <groupId>io.trino</groupId>
                <artifactId>trino-session-property-managers</artifactId>
                <version>${project.version}</version>
                <type>test-jar</type>
            </dependency>

            <dependency>
                <groupId>io.trino</groupId>
                <artifactId>trino-spi</artifactId>
                <version>${project.version}</version>
            </dependency>

            <dependency>
                <groupId>io.trino</groupId>
                <artifactId>trino-spi</artifactId>
                <version>${project.version}</version>
                <type>test-jar</type>
            </dependency>

            <dependency>
                <groupId>io.trino</groupId>
                <artifactId>trino-sqlserver</artifactId>
                <version>${project.version}</version>
            </dependency>

            <dependency>
                <groupId>io.trino</groupId>
                <artifactId>trino-sqlserver</artifactId>
                <version>${project.version}</version>
                <type>test-jar</type>
            </dependency>

            <dependency>
                <groupId>io.trino</groupId>
                <artifactId>trino-testing</artifactId>
                <version>${project.version}</version>
            </dependency>

            <dependency>
                <groupId>io.trino</groupId>
                <artifactId>trino-testing-containers</artifactId>
                <version>${project.version}</version>
            </dependency>

            <dependency>
                <groupId>io.trino</groupId>
                <artifactId>trino-testing-kafka</artifactId>
                <version>${project.version}</version>
            </dependency>

            <dependency>
                <groupId>io.trino</groupId>
                <artifactId>trino-testing-resources</artifactId>
                <version>${project.version}</version>
            </dependency>

            <dependency>
                <groupId>io.trino</groupId>
                <artifactId>trino-testing-services</artifactId>
                <version>${project.version}</version>
            </dependency>

            <dependency>
                <groupId>io.trino</groupId>
                <artifactId>trino-tests</artifactId>
                <version>${project.version}</version>
            </dependency>

            <dependency>
                <groupId>io.trino</groupId>
                <artifactId>trino-tests</artifactId>
                <version>${project.version}</version>
                <type>test-jar</type>
            </dependency>

            <dependency>
                <groupId>io.trino</groupId>
                <artifactId>trino-thrift</artifactId>
                <version>${project.version}</version>
                <type>zip</type>
            </dependency>

            <dependency>
                <groupId>io.trino</groupId>
                <artifactId>trino-thrift-api</artifactId>
                <version>${project.version}</version>
            </dependency>

            <dependency>
                <groupId>io.trino</groupId>
                <artifactId>trino-thrift-api</artifactId>
                <version>${project.version}</version>
                <type>test-jar</type>
            </dependency>

            <dependency>
                <groupId>io.trino</groupId>
                <artifactId>trino-thrift-testing-server</artifactId>
                <version>${project.version}</version>
            </dependency>

            <dependency>
                <groupId>io.trino</groupId>
                <artifactId>trino-tpcds</artifactId>
                <version>${project.version}</version>
            </dependency>

            <dependency>
                <groupId>io.trino</groupId>
                <artifactId>trino-tpch</artifactId>
                <version>${project.version}</version>
            </dependency>

            <dependency>
                <groupId>io.trino.benchto</groupId>
                <artifactId>benchto-driver</artifactId>
                <version>0.26</version>
            </dependency>

            <dependency>
                <groupId>io.trino.coral</groupId>
                <artifactId>coral</artifactId>
                <version>2.2.14-1</version>
            </dependency>

            <dependency>
                <groupId>io.trino.hadoop</groupId>
                <artifactId>hadoop-apache</artifactId>
                <version>3.3.5-1</version>
            </dependency>

            <dependency>
                <groupId>io.trino.hive</groupId>
                <artifactId>hive-apache</artifactId>
                <version>3.1.2-22</version>
            </dependency>

            <dependency>
                <groupId>io.trino.hive</groupId>
                <artifactId>hive-apache-jdbc</artifactId>
                <version>0.13.1-9</version>
            </dependency>

            <dependency>
                <groupId>io.trino.hive</groupId>
                <artifactId>hive-thrift</artifactId>
                <version>1</version>
            </dependency>

            <dependency>
                <groupId>io.trino.orc</groupId>
                <artifactId>orc-protobuf</artifactId>
                <version>14</version>
            </dependency>

            <dependency>
                <groupId>io.trino.tempto</groupId>
                <artifactId>tempto-core</artifactId>
                <version>${dep.tempto.version}</version>
                <exclusions>
                    <exclusion>
                        <groupId>com.google.code.findbugs</groupId>
                        <artifactId>annotations</artifactId>
                    </exclusion>
                </exclusions>
            </dependency>

            <dependency>
                <groupId>io.trino.tempto</groupId>
                <artifactId>tempto-kafka</artifactId>
                <version>${dep.tempto.version}</version>
                <exclusions>
                    <exclusion>
                        <groupId>org.slf4j</groupId>
                        <artifactId>slf4j-log4j12</artifactId>
                    </exclusion>
                </exclusions>
            </dependency>

            <dependency>
                <groupId>io.trino.tempto</groupId>
                <artifactId>tempto-ldap</artifactId>
                <version>${dep.tempto.version}</version>
            </dependency>

            <dependency>
                <groupId>io.trino.tempto</groupId>
                <artifactId>tempto-runner</artifactId>
                <version>${dep.tempto.version}</version>
            </dependency>

            <dependency>
                <groupId>io.trino.tpcds</groupId>
                <artifactId>tpcds</artifactId>
                <version>1.4</version>
                <exclusions>
                    <!-- not used in the runtime -->
                    <exclusion>
                        <groupId>javax.inject</groupId>
                        <artifactId>javax.inject</artifactId>
                    </exclusion>
                </exclusions>
            </dependency>

            <dependency>
                <groupId>io.trino.tpch</groupId>
                <artifactId>tpch</artifactId>
                <version>1.2</version>
            </dependency>

            <dependency>
                <groupId>it.unimi.dsi</groupId>
                <artifactId>fastutil</artifactId>
                <version>8.5.12</version>
            </dependency>

            <dependency>
                <groupId>junit</groupId>
                <artifactId>junit</artifactId>
                <version>4.13.2</version>
            </dependency>

            <!-- TODO: remove when updated in airbase -->
            <dependency>
                <groupId>net.bytebuddy</groupId>
                <artifactId>byte-buddy</artifactId>
                <version>1.14.10</version>
            </dependency>

            <dependency>
                <!-- org.testcontainers:testcontainer's dependencies pull two different versions of this artifact and this is to negotiate the version -->
                <groupId>net.java.dev.jna</groupId>
                <artifactId>jna</artifactId>
                <version>${dep.jna.version}</version>
            </dependency>

            <dependency>
                <groupId>net.java.dev.jna</groupId>
                <artifactId>jna-platform</artifactId>
                <version>${dep.jna.version}</version>
            </dependency>

            <dependency>
                <groupId>net.minidev</groupId>
                <artifactId>json-smart</artifactId>
                <version>2.5.0</version>
            </dependency>

            <dependency>
                <groupId>net.sf.opencsv</groupId>
                <artifactId>opencsv</artifactId>
                <version>2.3</version>
            </dependency>

            <dependency>
                <groupId>org.alluxio</groupId>
                <artifactId>alluxio-shaded-client</artifactId>
                <version>2.9.3</version>
                <exclusions>
                    <exclusion>
                        <groupId>commons-logging</groupId>
                        <artifactId>commons-logging</artifactId>
                    </exclusion>
                    <exclusion>
                        <groupId>log4j</groupId>
                        <artifactId>log4j</artifactId>
                    </exclusion>
                    <exclusion>
                        <groupId>org.slf4j</groupId>
                        <artifactId>slf4j-api</artifactId>
                    </exclusion>
                    <exclusion>
                        <groupId>org.slf4j</groupId>
                        <artifactId>slf4j-log4j12</artifactId>
                    </exclusion>
                </exclusions>
            </dependency>

            <dependency>
                <groupId>org.antlr</groupId>
                <artifactId>antlr4-runtime</artifactId>
                <version>${dep.antlr.version}</version>
            </dependency>

            <dependency>
                <groupId>org.apache.arrow</groupId>
                <artifactId>arrow-compression</artifactId>
                <version>${dep.arrow.version}</version>
            </dependency>

            <dependency>
                <groupId>org.apache.arrow</groupId>
                <artifactId>arrow-format</artifactId>
                <version>${dep.arrow.version}</version>
            </dependency>

            <dependency>
                <groupId>org.apache.arrow</groupId>
                <artifactId>arrow-memory-core</artifactId>
                <version>${dep.arrow.version}</version>
            </dependency>

            <dependency>
                <groupId>org.apache.arrow</groupId>
                <artifactId>arrow-memory-netty</artifactId>
                <version>${dep.arrow.version}</version>
            </dependency>

            <dependency>
                <groupId>org.apache.arrow</groupId>
                <artifactId>arrow-vector</artifactId>
                <version>${dep.arrow.version}</version>
            </dependency>

            <dependency>
                <groupId>org.apache.avro</groupId>
                <artifactId>avro</artifactId>
                <version>${dep.avro.version}</version>
            </dependency>

            <dependency>
                <groupId>org.apache.avro</groupId>
                <artifactId>avro-mapred</artifactId>
                <version>${dep.avro.version}</version>
            </dependency>

            <dependency>
                <groupId>org.apache.commons</groupId>
                <artifactId>commons-compress</artifactId>
                <version>1.25.0</version>
            </dependency>

            <dependency>
                <groupId>org.apache.commons</groupId>
                <artifactId>commons-lang3</artifactId>
                <version>3.14.0</version>
            </dependency>

            <dependency>
                <groupId>org.apache.commons</groupId>
                <artifactId>commons-math3</artifactId>
                <version>3.6.1</version>
            </dependency>

            <dependency>
                <groupId>org.apache.kafka</groupId>
                <artifactId>kafka-clients</artifactId>
                <version>${dep.kafka-clients.version}</version>
            </dependency>

            <dependency>
                <groupId>org.apache.maven</groupId>
                <artifactId>maven-model</artifactId>
                <version>3.9.5</version>
            </dependency>

            <dependency>
                <groupId>org.apache.parquet</groupId>
                <artifactId>parquet-avro</artifactId>
                <version>${dep.parquet.version}</version>
            </dependency>

            <dependency>
                <groupId>org.apache.parquet</groupId>
                <artifactId>parquet-column</artifactId>
                <version>${dep.parquet.version}</version>
                <exclusions>
                    <exclusion>
                        <groupId>org.apache.yetus</groupId>
                        <artifactId>audience-annotations</artifactId>
                    </exclusion>
                </exclusions>
            </dependency>

            <dependency>
                <groupId>org.apache.parquet</groupId>
                <artifactId>parquet-common</artifactId>
                <version>${dep.parquet.version}</version>
                <exclusions>
                    <exclusion>
                        <groupId>org.apache.yetus</groupId>
                        <artifactId>audience-annotations</artifactId>
                    </exclusion>
                </exclusions>
            </dependency>

            <dependency>
                <groupId>org.apache.parquet</groupId>
                <artifactId>parquet-encoding</artifactId>
                <version>${dep.parquet.version}</version>
            </dependency>

            <dependency>
                <groupId>org.apache.parquet</groupId>
                <artifactId>parquet-format-structures</artifactId>
                <version>${dep.parquet.version}</version>
            </dependency>

            <dependency>
                <groupId>org.apache.parquet</groupId>
                <artifactId>parquet-hadoop</artifactId>
                <version>${dep.parquet.version}</version>
                <exclusions>
                    <exclusion>
                        <groupId>com.github.luben</groupId>
                        <artifactId>zstd-jni</artifactId>
                    </exclusion>
                    <exclusion>
                        <groupId>commons-pool</groupId>
                        <artifactId>commons-pool</artifactId>
                    </exclusion>
                    <exclusion>
                        <groupId>org.apache.yetus</groupId>
                        <artifactId>audience-annotations</artifactId>
                    </exclusion>
                    <exclusion>
                        <groupId>org.xerial.snappy</groupId>
                        <artifactId>snappy-java</artifactId>
                    </exclusion>
                </exclusions>
            </dependency>

            <dependency>
                <groupId>org.apache.parquet</groupId>
                <artifactId>parquet-jackson</artifactId>
                <version>${dep.parquet.version}</version>
            </dependency>

            <dependency>
                <groupId>org.apache.thrift</groupId>
                <artifactId>libthrift</artifactId>
                <version>0.19.0</version>
                <exclusions>
                    <exclusion>
                        <groupId>jakarta.servlet</groupId>
                        <artifactId>jakarta.servlet-api</artifactId>
                    </exclusion>
                </exclusions>
            </dependency>

            <dependency>
                <groupId>org.apache.zookeeper</groupId>
                <artifactId>zookeeper</artifactId>
                <version>3.9.1</version>
                <exclusions>
                    <exclusion>
                        <groupId>ch.qos.logback</groupId>
                        <artifactId>logback-classic</artifactId>
                    </exclusion>
                    <exclusion>
                        <groupId>commons-cli</groupId>
                        <artifactId>commons-cli</artifactId>
                    </exclusion>
                    <exclusion>
                        <groupId>log4j</groupId>
                        <artifactId>log4j</artifactId>
                    </exclusion>
                    <exclusion>
                        <groupId>org.eclipse.jetty</groupId>
                        <artifactId>jetty-server</artifactId>
                    </exclusion>
                    <exclusion>
                        <groupId>org.eclipse.jetty</groupId>
                        <artifactId>jetty-servlet</artifactId>
                    </exclusion>
                    <exclusion>
                        <groupId>org.slf4j</groupId>
                        <artifactId>slf4j-log4j12</artifactId>
                    </exclusion>
                </exclusions>
            </dependency>

            <dependency>
                <groupId>org.checkerframework</groupId>
                <artifactId>checker-qual</artifactId>
                <version>3.40.0</version>
            </dependency>

            <dependency>
                <groupId>org.codehaus.plexus</groupId>
                <artifactId>plexus-utils</artifactId>
                <version>4.0.0</version>
            </dependency>

            <dependency>
                <groupId>org.codehaus.plexus</groupId>
                <artifactId>plexus-xml</artifactId>
                <version>4.0.2</version>
            </dependency>

            <dependency>
                <groupId>org.flywaydb</groupId>
                <artifactId>flyway-core</artifactId>
                <version>${dep.flyway.version}</version>
            </dependency>

            <dependency>
                <groupId>org.flywaydb</groupId>
                <artifactId>flyway-database-oracle</artifactId>
                <version>${dep.flyway.version}</version>
            </dependency>

            <dependency>
                <groupId>org.flywaydb</groupId>
                <artifactId>flyway-database-postgresql</artifactId>
                <version>${dep.flyway.version}</version>
            </dependency>

            <dependency>
                <groupId>org.flywaydb</groupId>
                <artifactId>flyway-mysql</artifactId>
                <version>${dep.flyway.version}</version>
            </dependency>

            <!-- force newer version to be used for dependencies -->
            <dependency>
                <groupId>org.javassist</groupId>
                <artifactId>javassist</artifactId>
                <version>3.29.2-GA</version>
            </dependency>

            <dependency>
                <groupId>org.jetbrains</groupId>
                <artifactId>annotations</artifactId>
                <version>24.1.0</version>
            </dependency>

            <dependency>
                <groupId>org.locationtech.jts</groupId>
                <artifactId>jts-core</artifactId>
                <version>1.19.0</version>
            </dependency>

            <dependency>
                <groupId>org.locationtech.jts.io</groupId>
                <artifactId>jts-io-common</artifactId>
                <version>1.19.0</version>
                <exclusions>
                    <exclusion>
                        <groupId>junit</groupId>
                        <artifactId>junit</artifactId>
                    </exclusion>
                </exclusions>
            </dependency>

            <dependency>
                <groupId>org.mariadb.jdbc</groupId>
                <artifactId>mariadb-java-client</artifactId>
                <version>3.3.0</version>
            </dependency>

            <dependency>
                <groupId>org.openjdk.jol</groupId>
                <artifactId>jol-core</artifactId>
                <version>0.17</version>
            </dependency>

            <dependency>
                <groupId>org.pcollections</groupId>
                <artifactId>pcollections</artifactId>
                <version>4.0.1</version>
            </dependency>

            <dependency>
                <groupId>org.postgresql</groupId>
                <artifactId>postgresql</artifactId>
                <version>42.7.0</version>
            </dependency>

            <dependency>
                <groupId>org.reactivestreams</groupId>
                <artifactId>reactive-streams</artifactId>
                <version>1.0.4</version>
            </dependency>

            <dependency>
                <groupId>org.roaringbitmap</groupId>
                <artifactId>RoaringBitmap</artifactId>
                <version>1.0.0</version>
            </dependency>

            <dependency>
                <groupId>org.sonatype.aether</groupId>
                <artifactId>aether-api</artifactId>
                <version>1.13.1</version>
            </dependency>

            <dependency>
                <groupId>org.xerial.snappy</groupId>
                <artifactId>snappy-java</artifactId>
                <version>1.1.10.5</version>
                <exclusions>
                    <exclusion>
                        <groupId>org.osgi</groupId>
                        <artifactId>org.osgi.core</artifactId>
                    </exclusion>
                </exclusions>
            </dependency>

            <!-- Transitive dependency from jackson-dataformat-yaml. Avoid different versions being used -->
            <dependency>
                <groupId>org.yaml</groupId>
                <artifactId>snakeyaml</artifactId>
                <version>2.2</version>
            </dependency>

            <dependency>
                <groupId>io.confluent</groupId>
                <artifactId>kafka-protobuf-provider</artifactId>
                <version>${dep.confluent.version}</version>
                <!-- This is under Confluent Community License and it should not be used with compile scope -->
                <scope>provided</scope>
                <exclusions>
                    <!-- Brings in a 2.13.4.2 version of databind -->
                    <exclusion>
                        <groupId>com.fasterxml.jackson.core</groupId>
                        <artifactId>jackson-databind</artifactId>
                    </exclusion>
                </exclusions>
            </dependency>

            <dependency>
                <groupId>io.confluent</groupId>
                <artifactId>kafka-protobuf-types</artifactId>
                <version>${dep.confluent.version}</version>
                <!-- This is under Confluent Community License and it should not be used with compile scope -->
                <scope>provided</scope>
            </dependency>

            <dependency>
                <groupId>io.confluent</groupId>
                <artifactId>kafka-json-schema-serializer</artifactId>
                <version>${dep.confluent.version}</version>
                <!-- This is under Confluent Community License and it should not be used with compile scope -->
                <scope>test</scope>
                <exclusions>
                    <!-- Brings in a 2.13.4.2 version of databind-->
                    <exclusion>
                        <groupId>com.fasterxml.jackson.core</groupId>
                        <artifactId>jackson-databind</artifactId>
                    </exclusion>
                    <exclusion>
                        <groupId>com.google.re2j</groupId>
                        <artifactId>re2j</artifactId>
                    </exclusion>
                    <exclusion>
                        <groupId>commons-logging</groupId>
                        <artifactId>commons-logging</artifactId>
                    </exclusion>
                    <exclusion>
                        <groupId>org.apache.kafka</groupId>
                        <artifactId>kafka-clients</artifactId>
                    </exclusion>
                </exclusions>
            </dependency>

            <dependency>
                <groupId>io.confluent</groupId>
                <artifactId>kafka-protobuf-serializer</artifactId>
                <version>${dep.confluent.version}</version>
                <!-- This is under Confluent Community License and it should not be used with compile scope -->
                <scope>test</scope>
            </dependency>
        </dependencies>
    </dependencyManagement>

    <repositories>
        <repository>
            <releases>
                <enabled>true</enabled>
            </releases>
            <snapshots>
                <enabled>true</enabled>
            </snapshots>
            <id>analytical-platform</id>
            <url>https://pkgs.dev.azure.com/cccs-analytical-platform/_packaging/analytical-platform/maven/v1</url>
        </repository>
    </repositories>

    <build>
        <pluginManagement>
            <plugins>
                <plugin>
                    <groupId>org.antlr</groupId>
                    <artifactId>antlr4-maven-plugin</artifactId>
                    <version>${dep.antlr.version}</version>
                    <configuration>
                        <visitor>true</visitor>
                    </configuration>
                    <executions>
                        <execution>
                            <goals>
                                <goal>antlr4</goal>
                            </goals>
                        </execution>
                    </executions>
                </plugin>

                <plugin>
                    <groupId>org.apache.maven.plugins</groupId>
                    <artifactId>maven-failsafe-plugin</artifactId>
                    <version>${dep.plugin.surefire.version}</version>
                </plugin>

                <plugin>
                    <groupId>org.apache.maven.plugins</groupId>
                    <artifactId>maven-shade-plugin</artifactId>
                    <configuration>
                        <dependencyReducedPomLocation>${project.build.directory}/pom.xml</dependencyReducedPomLocation>
                    </configuration>
                </plugin>

                <plugin>
                    <groupId>org.skife.maven</groupId>
                    <artifactId>really-executable-jar-maven-plugin</artifactId>
                    <version>2.1.1</version>
                </plugin>

                <plugin>
                    <groupId>org.codehaus.gmaven</groupId>
                    <artifactId>groovy-maven-plugin</artifactId>
                    <version>2.1.1</version>
                </plugin>

                <plugin>
                    <groupId>org.codehaus.mojo</groupId>
                    <artifactId>exec-maven-plugin</artifactId>
                    <version>3.1.1</version>
                </plugin>

                <plugin>
                    <groupId>io.airlift.drift</groupId>
                    <artifactId>drift-maven-plugin</artifactId>
                    <version>${dep.drift.version}</version>
                </plugin>

                <plugin>
                    <groupId>org.gaul</groupId>
                    <artifactId>modernizer-maven-plugin</artifactId>
                    <configuration>
                        <violationsFiles>
                            <violationsFile>${air.main.basedir}/.mvn/modernizer/violations.xml</violationsFile>
                        </violationsFiles>
                        <exclusionPatterns>
                            <exclusionPattern>org/joda/time/.*</exclusionPattern>
                        </exclusionPatterns>
                        <exclusions>
                            <!-- getOnlyElement is more readable than the stream analogue -->
                            <exclusion>com/google/common/collect/Iterables.getOnlyElement:(Ljava/lang/Iterable;)Ljava/lang/Object;</exclusion>
                            <!-- getLast has lower complexity for array based lists than the stream analogue (O(1) vs O(log(N)) -->
                            <exclusion>com/google/common/collect/Iterables.getLast:(Ljava/lang/Iterable;)Ljava/lang/Object;</exclusion>
                            <exclusion>com/google/common/collect/Iterables.getLast:(Ljava/lang/Iterable;Ljava/lang/Object;)Ljava/lang/Object;</exclusion>
                            <!-- TODO: requires getting to common understanding which of those we want to enable -->
                            <exclusion>com/google/common/collect/Iterables.transform:(Ljava/lang/Iterable;Lcom/google/common/base/Function;)Ljava/lang/Iterable;</exclusion>
                            <exclusion>com/google/common/collect/Lists.transform:(Ljava/util/List;Lcom/google/common/base/Function;)Ljava/util/List;</exclusion>
                            <exclusion>com/google/common/collect/Iterables.isEmpty:(Ljava/lang/Iterable;)Z</exclusion>
                            <exclusion>com/google/common/collect/Iterables.concat:(Ljava/lang/Iterable;Ljava/lang/Iterable;)Ljava/lang/Iterable;</exclusion>
                            <exclusion>com/google/common/collect/Iterables.concat:(Ljava/lang/Iterable;Ljava/lang/Iterable;Ljava/lang/Iterable;)Ljava/lang/Iterable;</exclusion>
                            <exclusion>com/google/common/collect/Iterables.concat:(Ljava/lang/Iterable;Ljava/lang/Iterable;Ljava/lang/Iterable;Ljava/lang/Iterable;)Ljava/lang/Iterable;</exclusion>
                            <exclusion>com/google/common/collect/Iterables.concat:(Ljava/lang/Iterable;)Ljava/lang/Iterable;</exclusion>
                            <exclusion>com/google/common/collect/Iterables.all:(Ljava/lang/Iterable;Lcom/google/common/base/Predicate;)Z</exclusion>
                            <exclusion>com/google/common/collect/Iterables.any:(Ljava/lang/Iterable;Lcom/google/common/base/Predicate;)Z</exclusion>
                            <exclusion>com/google/common/collect/Iterables.skip:(Ljava/lang/Iterable;I)Ljava/lang/Iterable;</exclusion>
                            <exclusion>com/google/common/collect/Iterables.limit:(Ljava/lang/Iterable;I)Ljava/lang/Iterable;</exclusion>
                            <exclusion>com/google/common/collect/Iterables.get:(Ljava/lang/Iterable;I)Ljava/lang/Object;</exclusion>
                            <exclusion>com/google/common/collect/Iterables.getFirst:(Ljava/lang/Iterable;Ljava/lang/Object;)Ljava/lang/Object;</exclusion>
                            <exclusion>com/google/common/collect/Iterables.getLast:(Ljava/lang/Iterable;)Ljava/lang/Object;</exclusion>
                            <exclusion>com/google/common/collect/Iterables.cycle:(Ljava/lang/Iterable;)Ljava/lang/Iterable;</exclusion>
                            <exclusion>com/google/common/collect/Iterables.cycle:([Ljava/lang/Object;)Ljava/lang/Iterable;</exclusion>
                            <exclusion>com/google/common/collect/Iterables.getOnlyElement:(Ljava/lang/Iterable;Ljava/lang/Object;)Ljava/lang/Object;</exclusion>
                            <!-- com.google.common.io.BaseEncoding.base64 provides more reach interfaces than java.util.Base64 -->
                            <exclusion>com/google/common/io/BaseEncoding.base64:()Lcom/google/common/io/BaseEncoding;</exclusion>

                            <!-- disable default modernizer violation -->
                            <exclusion>com/google/inject/Provider</exclusion>
                        </exclusions>
                    </configuration>
                </plugin>

                <plugin>
                    <groupId>org.apache.maven.plugins</groupId>
                    <artifactId>maven-enforcer-plugin</artifactId>
                    <configuration>
                        <rules>
                            <requireUpperBoundDeps>
                                <excludes combine.children="append">
                                    <!-- TODO: fix this in Airlift resolver -->
                                    <exclude>org.codehaus.plexus:plexus-utils</exclude>
                                    <exclude>com.google.guava:guava</exclude>
                                    <exclude>com.fasterxml.jackson.core:jackson-core</exclude>
                                    <exclude>com.google.j2objc:j2objc-annotations</exclude>
                                </excludes>
                            </requireUpperBoundDeps>
                            <bannedDependencies>
                                <excludes combine.children="append">
                                    <!-- We don't use log4j2, additionally versions < 2.15.0 are vulnerable to the RCE Log4Shell (CVE-2021-44228) -->
                                    <exclude>org.apache.logging.log4j:log4j-core</exclude>
                                    <!-- 1.x versions are banned due to https://www.cve.org/CVERecord?id=CVE-2022-1471 -->
                                    <exclude>org.yaml:snakeyaml</exclude>
                                    <!-- use Guice version -->
                                    <exclude>javax.inject:javax.inject</exclude>
                                    <!-- use Jakarta version -->
                                    <exclude>javax.annotation:javax.annotation-api</exclude>
                                </excludes>
                                <includes combine.children="append">
                                    <!-- 2.x versions are not affected by CVE-2022-1471 -->
                                    <include>org.yaml:snakeyaml:2.+</include>
                                </includes>
                            </bannedDependencies>
                            <requireProfileIdsExist />
                        </rules>
                    </configuration>
                </plugin>

                <plugin>
                    <groupId>ca.vanzyl.provisio.maven.plugins</groupId>
                    <artifactId>provisio-maven-plugin</artifactId>
                    <version>1.0.20</version>
                </plugin>

                <plugin>
                    <groupId>io.github.git-commit-id</groupId>
                    <artifactId>git-commit-id-maven-plugin</artifactId>
                    <configuration>
                        <runOnlyOnce>true</runOnlyOnce>
                        <injectAllReactorProjects>true</injectAllReactorProjects>
                        <!-- A workaround to make build work in a Git worktree, see https://github.com/git-commit-id/git-commit-id-maven-plugin/issues/215 -->
                        <useNativeGit>true</useNativeGit>
                        <!-- git-commit-id 6.0.0 incorrectly detects the .git dir, breaking the native-git workaround; see https://github.com/git-commit-id/git-commit-id-maven-plugin/issues/639 -->
                        <!-- When Maven 4.0 is used, this can be replaced by a native Maven property (see MNG-7038), assuming git-commit-id #639 isn't yet fixed -->
                        <dotGitDirectory>${air.main.basedir}/.git</dotGitDirectory>
                    </configuration>
                </plugin>
                <plugin>
                    <groupId>org.basepom.maven</groupId>
                    <artifactId>duplicate-finder-maven-plugin</artifactId>
                    <configuration>
                        <exceptions combine.children="append">
                            <exception>
                                <conflictingDependencies>
                                    <dependency>
                                        <groupId>com.google.cloud.bigdataoss</groupId>
                                        <artifactId>gcs-connector</artifactId>
                                    </dependency>
                                    <dependency>
                                        <groupId>org.apache.httpcomponents</groupId>
                                        <artifactId>httpclient</artifactId>
                                    </dependency>
                                    <dependency>
                                        <groupId>org.apache.httpcomponents.client5</groupId>
                                        <artifactId>httpclient5</artifactId>
                                    </dependency>
                                </conflictingDependencies>
                                <resources>
                                    <resource>mozilla/public-suffix-list.txt</resource>
                                </resources>
                            </exception>
                            <exception>
                                <conflictingDependencies>
                                    <dependency>
                                        <groupId>com.google.api</groupId>
                                        <artifactId>gax</artifactId>
                                    </dependency>
                                    <dependency>
                                        <groupId>com.google.cloud.bigdataoss</groupId>
                                        <artifactId>gcs-connector</artifactId>
                                    </dependency>
                                </conflictingDependencies>
                                <resources>
                                    <resource>dependencies.properties</resource>
                                </resources>
                            </exception>
                            <exception>
                                <conflictingDependencies>
                                    <dependency>
                                        <groupId>com.amazonaws</groupId>
                                        <artifactId>aws-java-sdk-s3</artifactId>
                                    </dependency>
                                    <dependency>
                                        <groupId>software.amazon.awssdk</groupId>
                                        <artifactId>sdk-core</artifactId>
                                    </dependency>
                                </conflictingDependencies>
                                <resources>
                                    <resource>mime.types</resource>
                                </resources>
                            </exception>
                            <exception>
                                <conflictingDependencies>
                                    <dependency>
                                        <groupId>org.flywaydb</groupId>
                                        <artifactId>flyway-database-oracle</artifactId>
                                    </dependency>
                                    <dependency>
                                        <groupId>org.flywaydb</groupId>
                                        <artifactId>flyway-mysql</artifactId>
                                    </dependency>
                                </conflictingDependencies>
                                <resources>
                                    <resource>org/flywaydb/database/version.txt</resource>
                                </resources>
                            </exception>
                            <exception>
                                <conflictingDependencies>
                                    <dependency>
                                        <groupId>org.apache.parquet</groupId>
                                        <artifactId>parquet-avro</artifactId>
                                    </dependency>
                                    <dependency>
                                        <groupId>org.apache.parquet</groupId>
                                        <artifactId>parquet-column</artifactId>
                                    </dependency>
                                    <dependency>
                                        <groupId>org.apache.parquet</groupId>
                                        <artifactId>parquet-hadoop</artifactId>
                                    </dependency>
                                </conflictingDependencies>
                                <packages>
                                    <package>shaded.parquet.it.unimi.dsi.fastutil</package>
                                </packages>
                            </exception>
                            <exception>
                                <conflictingDependencies>
                                    <dependency>
                                        <groupId>com.google.cloud.bigdataoss</groupId>
                                        <artifactId>gcs-connector</artifactId>
                                    </dependency>
                                    <dependency>
                                        <groupId>io.opencensus</groupId>
                                        <artifactId>opencensus-proto</artifactId>
                                    </dependency>
                                </conflictingDependencies>
                                <resources>
                                    <resource>opencensus/proto/agent/common/v1/common.proto</resource>
                                    <resource>opencensus/proto/agent/metrics/v1/metrics_service.proto</resource>
                                    <resource>opencensus/proto/agent/trace/v1/trace_service.proto</resource>
                                    <resource>opencensus/proto/metrics/v1/metrics.proto</resource>
                                    <resource>opencensus/proto/resource/v1/resource.proto</resource>
                                    <resource>opencensus/proto/stats/v1/stats.proto</resource>
                                    <resource>opencensus/proto/trace/v1/trace.proto</resource>
                                    <resource>opencensus/proto/trace/v1/trace_config.proto</resource>
                                </resources>
                            </exception>
                            <exception>
                                <conflictingDependencies>
                                    <dependency>
                                        <groupId>io.grpc</groupId>
                                        <artifactId>grpc-services</artifactId>
                                    </dependency>
                                    <dependency>
                                        <groupId>org.alluxio</groupId>
                                        <artifactId>alluxio-shaded-client</artifactId>
                                    </dependency>
                                </conflictingDependencies>
                                <resources>
                                    <resource>grpc/binlog/v1/binarylog.proto</resource>
                                    <resource>grpc/health/v1/health.proto</resource>
                                    <resource>grpc/reflection/v1alpha/reflection.proto</resource>
                                    <resource>grpc/channelz/v1/channelz.proto</resource>
                                </resources>
                            </exception>
                            <exception>
                                <conflictingDependencies>
                                    <dependency>
                                        <groupId>com.google.android</groupId>
                                        <artifactId>annotations</artifactId>
                                    </dependency>
                                    <dependency>
                                        <groupId>org.alluxio</groupId>
                                        <artifactId>alluxio-shaded-client</artifactId>
                                    </dependency>
                                </conflictingDependencies>
                                <classes>
                                    <class>android.annotation.SuppressLint</class>
                                    <class>android.annotation.TargetApi</class>
                                </classes>
                            </exception>
                            <exception>
                                <conflictingDependencies>
                                    <dependency>
                                        <groupId>com.google.re2j</groupId>
                                        <artifactId>re2j</artifactId>
                                    </dependency>
                                    <dependency>
                                        <groupId>io.trino</groupId>
                                        <artifactId>re2j</artifactId>
                                    </dependency>
                                </conflictingDependencies>
                                <packages>
                                    <package>com.google.re2j</package>
                                </packages>
                            </exception>
                            <exception>
                                <conflictingDependencies>
                                    <dependency>
                                        <groupId>org.alluxio</groupId>
                                        <artifactId>alluxio-shaded-client</artifactId>
                                    </dependency>
                                    <dependency>
                                        <groupId>com.google.protobuf</groupId>
                                        <artifactId>protobuf-java</artifactId>
                                    </dependency>
                                </conflictingDependencies>
                                <resources>
                                    <resource>google/protobuf/any.proto</resource>
                                    <resource>google/protobuf/api.proto</resource>
                                    <resource>google/protobuf/descriptor.proto</resource>
                                    <resource>google/protobuf/duration.proto</resource>
                                    <resource>google/protobuf/empty.proto</resource>
                                    <resource>google/protobuf/field_mask.proto</resource>
                                    <resource>google/protobuf/source_context.proto</resource>
                                    <resource>google/protobuf/struct.proto</resource>
                                    <resource>google/protobuf/timestamp.proto</resource>
                                    <resource>google/protobuf/type.proto</resource>
                                    <resource>google/protobuf/wrappers.proto</resource>
                                </resources>
                            </exception>
                        </exceptions>
                    </configuration>
                </plugin>

                <plugin>
                    <groupId>de.qaware.maven</groupId>
                    <artifactId>go-offline-maven-plugin</artifactId>
                    <version>1.2.8</version>
                    <configuration>
                        <dynamicDependencies>
                            <DynamicDependency>
                                <groupId>ca.vanzyl.provisio.maven.plugins</groupId>
                                <artifactId>provisio-maven-plugin</artifactId>
                                <version>1.0.20</version>
                                <repositoryType>PLUGIN</repositoryType>
                            </DynamicDependency>
                            <DynamicDependency>
                                <groupId>org.apache.maven.plugins</groupId>
                                <artifactId>maven-javadoc-plugin</artifactId>
                                <version>3.2.0</version>
                                <repositoryType>PLUGIN</repositoryType>
                            </DynamicDependency>
                            <DynamicDependency>
                                <groupId>org.apache.yetus</groupId>
                                <artifactId>audience-annotations</artifactId>
                                <version>0.8.0</version>
                                <repositoryType>PLUGIN</repositoryType>
                            </DynamicDependency>
                            <DynamicDependency>
                                <groupId>io.airlift.drift</groupId>
                                <artifactId>drift-javadoc</artifactId>
                                <version>${dep.drift.version}</version>
                                <repositoryType>PLUGIN</repositoryType>
                            </DynamicDependency>
                            <DynamicDependency>
                                <groupId>io.takari.maven.plugins</groupId>
                                <artifactId>takari-lifecycle-plugin</artifactId>
                                <version>${dep.takari.version}</version>
                                <repositoryType>PLUGIN</repositoryType>
                            </DynamicDependency>
                            <DynamicDependency>
                                <groupId>com.google.errorprone</groupId>
                                <artifactId>error_prone_core</artifactId>
                                <version>${dep.errorprone.version}</version>
                                <repositoryType>MAIN</repositoryType>
                            </DynamicDependency>
                            <DynamicDependency>
                                <groupId>org.junit.jupiter</groupId>
                                <artifactId>junit-jupiter-engine</artifactId>
                                <!-- legacy version which Surefire seems to need for some reason -->
                                <version>5.3.2</version>
                                <type>pom</type>
                                <repositoryType>MAIN</repositoryType>
                            </DynamicDependency>
                            <DynamicDependency>
                                <groupId>org.junit.jupiter</groupId>
                                <artifactId>junit-jupiter-params</artifactId>
                                <!-- legacy version which Surefire seems to need for some reason -->
                                <version>5.3.2</version>
                                <type>pom</type>
                                <repositoryType>MAIN</repositoryType>
                            </DynamicDependency>
                            <DynamicDependency>
                                <groupId>org.mockito</groupId>
                                <artifactId>mockito-core</artifactId>
                                <!-- legacy version which Surefire seems to need for some reason -->
                                <version>2.28.2</version>
                                <type>pom</type>
                                <repositoryType>MAIN</repositoryType>
                            </DynamicDependency>
                            <DynamicDependency>
                                <groupId>org.powermock</groupId>
                                <artifactId>powermock-reflect</artifactId>
                                <!-- legacy version which Surefire seems to need for some reason -->
                                <version>2.0.5</version>
                                <type>pom</type>
                                <repositoryType>MAIN</repositoryType>
                            </DynamicDependency>
                            <DynamicDependency>
                                <groupId>junit</groupId>
                                <artifactId>junit</artifactId>
                                <!-- legacy version which Surefire seems to need for some reason -->
                                <version>4.13</version>
                                <type>pom</type>
                                <repositoryType>MAIN</repositoryType>
                            </DynamicDependency>
                            <DynamicDependency>
                                <groupId>org.testng</groupId>
                                <artifactId>testng</artifactId>
                                <!-- legacy version which Surefire seems to need for some reason -->
                                <version>5.10</version>
                                <type>pom</type>
                                <repositoryType>MAIN</repositoryType>
                            </DynamicDependency>
                            <DynamicDependency>
                                <groupId>org.assertj</groupId>
                                <artifactId>assertj-core</artifactId>
                                <!-- legacy version which Surefire seems to need for some reason -->
                                <version>3.9.1</version>
                                <type>pom</type>
                                <repositoryType>MAIN</repositoryType>
                            </DynamicDependency>
                            <DynamicDependency>
                                <groupId>org.hamcrest</groupId>
                                <artifactId>hamcrest-library</artifactId>
                                <!-- legacy version which Surefire seems to need for some reason -->
                                <version>1.3</version>
                                <type>pom</type>
                                <repositoryType>MAIN</repositoryType>
                            </DynamicDependency>
                            <DynamicDependency>
                                <groupId>org.easytesting</groupId>
                                <artifactId>fest-assert</artifactId>
                                <!-- legacy version which Surefire seems to need for some reason -->
                                <version>1.4</version>
                                <type>pom</type>
                                <repositoryType>MAIN</repositoryType>
                            </DynamicDependency>
                            <DynamicDependency>
                                <groupId>org.apache.maven.surefire</groupId>
                                <artifactId>surefire-testng</artifactId>
                                <version>${dep.plugin.surefire.version}</version>
                                <type>jar</type>
                                <repositoryType>MAIN</repositoryType>
                            </DynamicDependency>
                            <DynamicDependency>
                                <groupId>org.junit.platform</groupId>
                                <artifactId>junit-platform-launcher</artifactId>
                                <!-- legacy version which Surefire seems to need for some reason -->
                                <version>1.10.0</version>
                                <type>jar</type>
                                <repositoryType>MAIN</repositoryType>
                            </DynamicDependency>
                            <DynamicDependency>
                                <groupId>io.airlift</groupId>
                                <artifactId>event-http</artifactId>
                                <!-- it's not resolved by dependency-plugin correctly -->
                                <version>${dep.airlift.version}</version>
                                <type>jar</type>
                                <repositoryType>MAIN</repositoryType>
                            </DynamicDependency>
                            <DynamicDependency>
                                <groupId>io.airlift</groupId>
                                <artifactId>jmx-http-rpc</artifactId>
                                <!-- it's not resolved by dependency-plugin correctly -->
                                <version>${dep.airlift.version}</version>
                                <type>jar</type>
                                <repositoryType>MAIN</repositoryType>
                            </DynamicDependency>
                            <DynamicDependency>
                                <groupId>com.google.protobuf</groupId>
                                <artifactId>protoc</artifactId>
                                <type>exe</type>
                                <classifier>linux-x86_64</classifier>
                                <version>${dep.protobuf.version}</version>
                                <repositoryType>MAIN</repositoryType>
                            </DynamicDependency>
                            <DynamicDependency>
                                <groupId>com.google.protobuf</groupId>
                                <artifactId>protoc</artifactId>
                                <type>exe</type>
                                <classifier>linux-aarch_64</classifier>
                                <version>${dep.protobuf.version}</version>
                                <repositoryType>MAIN</repositoryType>
                            </DynamicDependency>
                        </dynamicDependencies>
                    </configuration>
                </plugin>
            </plugins>
        </pluginManagement>

        <plugins>
            <plugin>
                <groupId>io.trino</groupId>
                <artifactId>trino-maven-plugin</artifactId>
                <version>12</version>
                <extensions>true</extensions>
            </plugin>

            <plugin>
                <groupId>ca.vanzyl.provisio.maven.plugins</groupId>
                <artifactId>provisio-maven-plugin</artifactId>
                <extensions>true</extensions>
            </plugin>

            <plugin>
                <groupId>org.apache.maven.plugins</groupId>
                <artifactId>maven-surefire-plugin</artifactId>
                <configuration>
                    <!-- TODO: these should use https://junit.org/junit5/docs/current/user-guide/#running-tests-build-maven-config-params -->
                    <!-- use system properties to work around https://youtrack.jetbrains.com/issue/IDEA-339034 -->
                    <systemPropertyVariables>
                        <junit.jupiter.execution.timeout.thread.mode.default>SEPARATE_THREAD</junit.jupiter.execution.timeout.thread.mode.default>
                        <junit.jupiter.extensions.autodetection.enabled>true</junit.jupiter.extensions.autodetection.enabled>
                        <junit.jupiter.execution.parallel.enabled>true</junit.jupiter.execution.parallel.enabled>
                        <junit.jupiter.execution.parallel.mode.default>concurrent</junit.jupiter.execution.parallel.mode.default>
                        <junit.jupiter.execution.parallel.mode.classes.default>concurrent</junit.jupiter.execution.parallel.mode.classes.default>
                    </systemPropertyVariables>
                    <includes>
                        <!-- Tests classes should start with "Test", but we do also want to include tests incorrectly named, with "Test" at the end -->
                        <include>**/Test*.java</include>
                        <include>**/*Test.java</include>
                        <include>**/Benchmark*.java</include>
                    </includes>
                    <excludes>
                        <exclude>**/*jmhTest*.java</exclude>
                        <exclude>**/*jmhType*.java</exclude>
                    </excludes>
                </configuration>
            </plugin>
        </plugins>
    </build>

    <profiles>
        <profile>
            <id>errorprone-compiler</id>
            <build>
                <plugins>
                    <plugin>
                        <groupId>org.apache.maven.plugins</groupId>
                        <artifactId>maven-compiler-plugin</artifactId>
                        <!--suppress MavenModelInspection -->
                        <configuration combine.children="merge">
                            <!-- forking not required due to JVM flags in .mvn/jvm.config -->
                            <!-- see https://errorprone.info/docs/installation#maven -->
                            <!-- Do not fail on error-prone's warnings even for modules using air.compiler.fail-warnings -->
                            <!-- TODO silence warnings we choose to ignore and raise important warnings to error and then remove <failOnWarning> -->
                            <failOnWarning>false</failOnWarning>
                            <compilerArgs>
                                <arg>-XDcompilePolicy=simple</arg>
                                <arg>
                                    -Xplugin:ErrorProne \
                                    -Xep:AnnotateFormatMethod:ERROR \
                                    -Xep:BadComparable:ERROR \
                                    -Xep:BadInstanceof:ERROR \
                                    -Xep:BoxedPrimitiveConstructor:ERROR \
                                    -Xep:ClassCanBeStatic:ERROR \
                                    -Xep:CompareToZero:ERROR \
                                    -Xep:DefaultCharset:ERROR \
                                    -Xep:DistinctVarargsChecker:ERROR \
                                    -Xep:DoNotCallSuggester:OFF \
                                    -Xep:EmptyBlockTag:ERROR \
                                    <!-- we would rather want the opposite check -->
                                    -Xep:EqualsGetClass:OFF \
                                    -Xep:EqualsIncompatibleType:ERROR \
                                    -Xep:FallThrough:ERROR \
                                    -Xep:GetClassOnEnum:ERROR \
                                    <!-- needs some careful inspection -->
                                    -Xep:GuardedBy:OFF \
                                    -Xep:HidingField:ERROR \
                                    <!-- This check requires list fields to be declared as ImmutableList, which is not in line with project's code style -->
                                    -Xep:Immutable:OFF \
                                    <!-- flags enums with List fields even if initialized with ImmutableList, and other false positives -->
                                    -Xep:ImmutableEnumChecker:OFF \
                                    -Xep:ImmutableSetForContains:ERROR \
                                    <!-- fields/variables should not differ only in case -->
                                    -Xep:InconsistentCapitalization:ERROR \
                                    -Xep:InconsistentHashCode:ERROR \
                                    -Xep:InjectOnConstructorOfAbstractClass:ERROR \
                                    -Xep:MissingCasesInEnumSwitch:ERROR \
                                    -Xep:MissingOverride:ERROR \
                                    <!-- Sometimes our javadoc contains just a @see directive -->
                                    -Xep:MissingSummary:OFF \
                                    -Xep:MutablePublicArray:ERROR \
                                    -Xep:NarrowCalculation:ERROR \
                                    -Xep:NarrowingCompoundAssignment:ERROR \
                                    -Xep:NullOptional:ERROR \
                                    -Xep:NullableOptional:ERROR \
                                    -Xep:ObjectToString:ERROR \
                                    -Xep:OptionalNotPresent:ERROR \
                                    -Xep:OrphanedFormatString:ERROR \
                                    -Xep:Overrides:ERROR \
                                    <!-- flags List fields even if initialized with ImmutableList -->
                                    -Xep:PreferredInterfaceType:OFF \
                                    -Xep:PrimitiveArrayPassedToVarargsMethod:ERROR \
                                    -Xep:RethrowReflectiveOperationExceptionAsLinkageError:OFF \
                                    -Xep:StaticAssignmentOfThrowable:ERROR \
                                    -Xep:StreamResourceLeak:ERROR \
                                    -Xep:UnicodeEscape:ERROR \
                                    -Xep:UnnecessaryMethodReference:ERROR \
                                    -Xep:UnnecessaryOptionalGet:ERROR \
                                    -Xep:UnnecessaryParentheses:ERROR \
                                    <!-- Enable when https://github.com/google/error-prone/pull/3837 is fixed -->
                                    <!-- -Xep:UnusedVariable:ERROR \ -->
                                    -Xep:UseEnumSwitch:ERROR \
                                    -XepExcludedPaths:.*/target/generated-(|test-)sources/.*
                                </arg>
                            </compilerArgs>
                            <annotationProcessorPaths>
                                <path>
                                    <groupId>com.google.errorprone</groupId>
                                    <artifactId>error_prone_core</artifactId>
                                    <version>${dep.errorprone.version}</version>
                                </path>
                            </annotationProcessorPaths>
                        </configuration>
                    </plugin>
                </plugins>
            </build>
        </profile>
        <profile>
            <!-- Allow to run goals with an empty local Maven repository -->
            <id>disable-check-spi-dependencies</id>
            <build>
                <plugins>
                    <plugin>
                        <groupId>io.trino</groupId>
                        <artifactId>trino-maven-plugin</artifactId>
                        <executions>
                            <execution>
                                <id>default-check-spi-dependencies</id>
                                <phase>none</phase>
                            </execution>
                        </executions>
                    </plugin>
                </plugins>
            </build>
        </profile>
        <profile>
            <id>gib</id>
            <properties>
                <!-- the *local* master, not refs/remotes/... -->
                <gib.referenceBranch>master</gib.referenceBranch>
                <!-- set as properties, not configuration, to allow overriding them -->
                <gib.buildDownstream>true</gib.buildDownstream>
                <gib.buildUpstream>true</gib.buildUpstream>
            </properties>
            <build>
                <plugins>
                    <plugin>
                        <groupId>io.github.gitflow-incremental-builder</groupId>
                        <artifactId>gitflow-incremental-builder</artifactId>
                        <version>4.5.1</version>
                        <extensions>true</extensions>
                        <configuration>
                            <disableIfBranchMatches>master</disableIfBranchMatches>
                            <compareToMergeBase>true</compareToMergeBase>
                            <uncommitted>true</uncommitted>
                            <untracked>true</untracked>
                            <buildUpstreamMode>impacted</buildUpstreamMode>
                            <!-- Skip tests and checks for upstream modules since they have not been modified but are still required to be built -->
                            <skipTestsForUpstreamModules>true</skipTestsForUpstreamModules>
                            <argsForUpstreamModules>-Dmaven.source.skip=true -Dair.check.skip-all</argsForUpstreamModules>
                            <!-- Any modules selected with -pl will be built fully (with tests etc.) if the selected module itself is changed
                            or one of its (non-selected) upstream modules -->
                            <disableSelectedProjectsHandling>true</disableSelectedProjectsHandling>
                            <failOnMissingGitDir>true</failOnMissingGitDir>
                            <failOnError>true</failOnError>
                        </configuration>
                    </plugin>
                </plugins>
            </build>
        </profile>
    </profiles>
</project><|MERGE_RESOLUTION|>--- conflicted
+++ resolved
@@ -149,48 +149,6 @@
         <air.main.basedir>${project.basedir}</air.main.basedir>
         <air.modernizer.java-version>8</air.modernizer.java-version>
         <air.release.preparation-goals>clean verify -DskipTests</air.release.preparation-goals>
-<<<<<<< HEAD
-
-        <dep.accumulo.version>1.10.2</dep.accumulo.version>
-        <dep.accumulo-hadoop.version>2.7.7-1</dep.accumulo-hadoop.version>
-        <dep.antlr.version>4.13.0</dep.antlr.version>
-        <dep.airlift.version>237</dep.airlift.version>
-        <dep.arrow.version>13.0.0</dep.arrow.version>
-        <dep.avro.version>1.11.3</dep.avro.version>
-        <dep.packaging.version>${dep.airlift.version}</dep.packaging.version>
-        <dep.takari.version>2.1.1</dep.takari.version>
-        <dep.aws-sdk.version>1.12.560</dep.aws-sdk.version>
-        <dep.aws-sdk-v2.version>2.21.4</dep.aws-sdk-v2.version>
-        <dep.jsonwebtoken.version>0.12.3</dep.jsonwebtoken.version>
-        <dep.oracle.version>21.9.0.0</dep.oracle.version>
-        <dep.drift.version>1.21</dep.drift.version>
-        <dep.tempto.version>201</dep.tempto.version>
-        <dep.gcs.version>2.2.17</dep.gcs.version>
-        <dep.swagger.version>1.6.12</dep.swagger.version>
-        <dep.kotlin.version>1.9.10</dep.kotlin.version>
-        <dep.google.http.client.version>1.43.3</dep.google.http.client.version>
-        <dep.errorprone.version>2.22.0</dep.errorprone.version>
-        <dep.testcontainers.version>1.19.1</dep.testcontainers.version>
-        <dep.duct-tape.version>1.0.8</dep.duct-tape.version>
-        <dep.confluent.version>7.4.1</dep.confluent.version>
-        <dep.kafka-clients.version>3.6.0</dep.kafka-clients.version>
-        <dep.casandra.version>4.17.0</dep.casandra.version>
-        <dep.minio.version>8.5.6</dep.minio.version>
-        <dep.iceberg.version>1.4.2-SNAPSHOT</dep.iceberg.version>
-        <dep.protobuf.version>3.24.4</dep.protobuf.version>
-        <dep.wire.version>4.5.0</dep.wire.version>
-        <dep.netty.version>4.1.100.Final</dep.netty.version>
-        <dep.jna.version>5.13.0</dep.jna.version>
-        <dep.okio.version>3.6.0</dep.okio.version>
-        <dep.flyway.version>9.22.3</dep.flyway.version>
-        <dep.parquet.version>1.13.1</dep.parquet.version>
-        <dep.antlr.version>4.13.1</dep.antlr.version>
-        <dep.asm.version>9.6</dep.asm.version>
-
-        <dep.docker.images.version>87</dep.docker.images.version>
-
-=======
->>>>>>> aa431c77
         <!--
           America/Bahia_Banderas has:
            - offset change since 1970 (offset Jan 1970: -08:00, offset Jan 2018: -06:00)
@@ -229,7 +187,7 @@
         <dep.errorprone.version>2.23.0</dep.errorprone.version>
         <dep.flyway.version>10.1.0</dep.flyway.version>
         <dep.google.http.client.version>1.43.3</dep.google.http.client.version>
-        <dep.iceberg.version>1.4.2</dep.iceberg.version>
+        <dep.iceberg.version>1.4.2-SNAPSHOT</dep.iceberg.version>
         <dep.jna.version>5.13.0</dep.jna.version>
         <dep.jsonwebtoken.version>0.12.3</dep.jsonwebtoken.version>
         <dep.kafka-clients.version>3.6.0</dep.kafka-clients.version>
@@ -345,6 +303,1453 @@
             </dependency>
 
             <dependency>
+                <groupId>com.adobe.testing</groupId>
+                <artifactId>s3mock-testcontainers</artifactId>
+                <version>3.2.0</version>
+            </dependency>
+
+            <dependency>
+                <groupId>com.amazonaws</groupId>
+                <artifactId>amazon-kinesis-client</artifactId>
+                <version>1.15.0</version>
+                <exclusions>
+                    <exclusion>
+                        <groupId>com.amazonaws</groupId>
+                        <artifactId>aws-java-sdk</artifactId>
+                    </exclusion>
+                    <exclusion>
+                        <groupId>com.amazonaws</groupId>
+                        <artifactId>aws-java-sdk-core</artifactId>
+                    </exclusion>
+                    <exclusion>
+                        <groupId>com.google.protobuf</groupId>
+                        <artifactId>protobuf-java</artifactId>
+                    </exclusion>
+                    <exclusion>
+                        <groupId>commons-lang</groupId>
+                        <artifactId>commons-lang</artifactId>
+                    </exclusion>
+                    <exclusion>
+                        <groupId>commons-logging</groupId>
+                        <artifactId>commons-logging</artifactId>
+                    </exclusion>
+                    <exclusion>
+                        <groupId>joda-time</groupId>
+                        <artifactId>joda-time</artifactId>
+                    </exclusion>
+                </exclusions>
+            </dependency>
+
+            <dependency>
+                <groupId>com.amazonaws</groupId>
+                <artifactId>aws-java-sdk-core</artifactId>
+                <version>${dep.aws-sdk.version}</version>
+                <exclusions>
+                    <exclusion>
+                        <groupId>commons-logging</groupId>
+                        <artifactId>commons-logging</artifactId>
+                    </exclusion>
+                    <exclusion>
+                        <groupId>joda-time</groupId>
+                        <artifactId>joda-time</artifactId>
+                    </exclusion>
+                </exclusions>
+            </dependency>
+
+            <dependency>
+                <groupId>com.amazonaws</groupId>
+                <artifactId>aws-java-sdk-dynamodb</artifactId>
+                <version>${dep.aws-sdk.version}</version>
+            </dependency>
+
+            <dependency>
+                <groupId>com.amazonaws</groupId>
+                <artifactId>aws-java-sdk-glue</artifactId>
+                <version>${dep.aws-sdk.version}</version>
+                <exclusions>
+                    <exclusion>
+                        <groupId>commons-logging</groupId>
+                        <artifactId>commons-logging</artifactId>
+                    </exclusion>
+                    <exclusion>
+                        <groupId>joda-time</groupId>
+                        <artifactId>joda-time</artifactId>
+                    </exclusion>
+                </exclusions>
+            </dependency>
+
+            <dependency>
+                <groupId>com.amazonaws</groupId>
+                <artifactId>aws-java-sdk-kinesis</artifactId>
+                <version>${dep.aws-sdk.version}</version>
+                <exclusions>
+                    <exclusion>
+                        <groupId>commons-logging</groupId>
+                        <artifactId>commons-logging</artifactId>
+                    </exclusion>
+                    <exclusion>
+                        <groupId>joda-time</groupId>
+                        <artifactId>joda-time</artifactId>
+                    </exclusion>
+                </exclusions>
+            </dependency>
+
+            <dependency>
+                <groupId>com.amazonaws</groupId>
+                <artifactId>aws-java-sdk-s3</artifactId>
+                <version>${dep.aws-sdk.version}</version>
+                <exclusions>
+                    <exclusion>
+                        <groupId>commons-logging</groupId>
+                        <artifactId>commons-logging</artifactId>
+                    </exclusion>
+                    <exclusion>
+                        <groupId>joda-time</groupId>
+                        <artifactId>joda-time</artifactId>
+                    </exclusion>
+                </exclusions>
+            </dependency>
+
+            <dependency>
+                <groupId>com.amazonaws</groupId>
+                <artifactId>aws-java-sdk-sts</artifactId>
+                <version>${dep.aws-sdk.version}</version>
+                <exclusions>
+                    <exclusion>
+                        <groupId>commons-logging</groupId>
+                        <artifactId>commons-logging</artifactId>
+                    </exclusion>
+                    <exclusion>
+                        <groupId>joda-time</groupId>
+                        <artifactId>joda-time</artifactId>
+                    </exclusion>
+                </exclusions>
+            </dependency>
+
+            <dependency>
+                <groupId>com.azure</groupId>
+                <artifactId>azure-core-tracing-opentelemetry</artifactId>
+                <version>1.0.0-beta.42</version>
+                <exclusions>
+                    <exclusion>
+                        <groupId>com.azure</groupId>
+                        <artifactId>azure-core</artifactId>
+                    </exclusion>
+                </exclusions>
+            </dependency>
+
+            <dependency>
+                <groupId>com.clearspring.analytics</groupId>
+                <artifactId>stream</artifactId>
+                <version>2.9.8</version>
+            </dependency>
+
+            <dependency>
+                <groupId>com.clickhouse</groupId>
+                <artifactId>clickhouse-jdbc</artifactId>
+                <version>0.5.0</version>
+                <classifier>all</classifier>
+            </dependency>
+
+            <dependency>
+                <groupId>com.datastax.oss</groupId>
+                <artifactId>java-driver-core</artifactId>
+                <version>${dep.cassandra.version}</version>
+                <exclusions>
+                    <exclusion>
+                        <groupId>org.ow2.asm</groupId>
+                        <artifactId>asm-analysis</artifactId>
+                    </exclusion>
+                </exclusions>
+            </dependency>
+
+            <dependency>
+                <groupId>com.esri.geometry</groupId>
+                <artifactId>esri-geometry-api</artifactId>
+                <version>2.2.4</version>
+                <exclusions>
+                    <exclusion>
+                        <groupId>com.fasterxml.jackson.core</groupId>
+                        <artifactId>jackson-core</artifactId>
+                    </exclusion>
+                </exclusions>
+            </dependency>
+
+            <dependency>
+                <groupId>com.facebook.thirdparty</groupId>
+                <artifactId>libsvm</artifactId>
+                <version>3.18.1</version>
+            </dependency>
+
+            <dependency>
+                <groupId>com.github.ben-manes.caffeine</groupId>
+                <artifactId>caffeine</artifactId>
+                <version>3.1.8</version>
+            </dependency>
+
+            <dependency>
+                <groupId>com.github.docker-java</groupId>
+                <artifactId>docker-java-api</artifactId>
+                <version>3.3.4</version>
+            </dependency>
+
+            <dependency>
+                <groupId>com.github.luben</groupId>
+                <artifactId>zstd-jni</artifactId>
+                <version>1.5.5-10</version>
+            </dependency>
+
+            <dependency>
+                <groupId>com.github.oshi</groupId>
+                <artifactId>oshi-core</artifactId>
+                <version>6.4.7</version>
+            </dependency>
+
+            <dependency>
+                <groupId>com.google.auto.value</groupId>
+                <artifactId>auto-value-annotations</artifactId>
+                <version>1.10.4</version>
+            </dependency>
+
+            <dependency>
+                <groupId>com.google.cloud.bigdataoss</groupId>
+                <artifactId>gcs-connector</artifactId>
+                <version>hadoop3-2.2.18</version>
+                <classifier>shaded</classifier>
+                <exclusions>
+                    <exclusion>
+                        <groupId>*</groupId>
+                        <artifactId>*</artifactId>
+                    </exclusion>
+                </exclusions>
+            </dependency>
+
+            <!-- force newer version to be used for dependencies -->
+            <dependency>
+                <groupId>com.google.code.gson</groupId>
+                <artifactId>gson</artifactId>
+                <version>2.10.1</version>
+            </dependency>
+
+            <dependency>
+                <groupId>com.google.errorprone</groupId>
+                <artifactId>error_prone_annotations</artifactId>
+                <version>${dep.errorprone.version}</version>
+            </dependency>
+
+            <dependency>
+                <groupId>com.google.http-client</groupId>
+                <artifactId>google-http-client</artifactId>
+                <version>${dep.google.http.client.version}</version>
+            </dependency>
+
+            <dependency>
+                <groupId>com.google.http-client</groupId>
+                <artifactId>google-http-client-gson</artifactId>
+                <version>${dep.google.http.client.version}</version>
+            </dependency>
+
+            <dependency>
+                <groupId>com.google.protobuf</groupId>
+                <artifactId>protobuf-java</artifactId>
+                <version>${dep.protobuf.version}</version>
+            </dependency>
+
+            <dependency>
+                <groupId>com.google.protobuf</groupId>
+                <artifactId>protobuf-java-util</artifactId>
+                <version>${dep.protobuf.version}</version>
+            </dependency>
+
+            <dependency>
+                <groupId>com.google.protobuf</groupId>
+                <artifactId>protobuf-kotlin</artifactId>
+                <version>${dep.protobuf.version}</version>
+            </dependency>
+
+            <dependency>
+                <groupId>com.h2database</groupId>
+                <artifactId>h2</artifactId>
+                <version>2.2.224</version>
+            </dependency>
+
+            <dependency>
+                <groupId>com.microsoft.sqlserver</groupId>
+                <artifactId>mssql-jdbc</artifactId>
+                <version>12.4.2.jre11</version>
+            </dependency>
+
+            <dependency>
+                <groupId>com.mysql</groupId>
+                <artifactId>mysql-connector-j</artifactId>
+                <version>8.2.0</version>
+            </dependency>
+
+            <dependency>
+                <groupId>com.nimbusds</groupId>
+                <artifactId>nimbus-jose-jwt</artifactId>
+                <version>9.37.1</version>
+            </dependency>
+
+            <dependency>
+                <groupId>com.nimbusds</groupId>
+                <artifactId>oauth2-oidc-sdk</artifactId>
+                <version>11.6</version>
+                <classifier>jdk11</classifier>
+            </dependency>
+
+            <dependency>
+                <groupId>com.qubole.rubix</groupId>
+                <artifactId>rubix-presto-shaded</artifactId>
+                <version>0.3.18</version>
+            </dependency>
+
+            <dependency>
+                <groupId>com.squareup.okio</groupId>
+                <artifactId>okio</artifactId>
+                <version>${dep.okio.version}</version>
+            </dependency>
+
+            <dependency>
+                <groupId>com.squareup.okio</groupId>
+                <artifactId>okio-jvm</artifactId>
+                <version>${dep.okio.version}</version>
+            </dependency>
+
+            <dependency>
+                <groupId>com.squareup.wire</groupId>
+                <artifactId>wire-runtime-jvm</artifactId>
+                <version>${dep.wire.version}</version>
+            </dependency>
+
+            <dependency>
+                <groupId>com.squareup.wire</groupId>
+                <artifactId>wire-schema-jvm</artifactId>
+                <version>${dep.wire.version}</version>
+            </dependency>
+
+            <dependency>
+                <groupId>commons-codec</groupId>
+                <artifactId>commons-codec</artifactId>
+                <version>1.16.0</version>
+            </dependency>
+
+            <dependency>
+                <groupId>commons-io</groupId>
+                <artifactId>commons-io</artifactId>
+                <version>2.15.0</version>
+            </dependency>
+
+            <dependency>
+                <groupId>dev.failsafe</groupId>
+                <artifactId>failsafe</artifactId>
+                <version>3.3.2</version>
+            </dependency>
+
+            <dependency>
+                <groupId>info.picocli</groupId>
+                <artifactId>picocli</artifactId>
+                <version>4.7.5</version>
+            </dependency>
+
+            <dependency>
+                <groupId>io.airlift</groupId>
+                <artifactId>aircompressor</artifactId>
+                <version>0.25</version>
+            </dependency>
+
+            <dependency>
+                <groupId>io.airlift</groupId>
+                <artifactId>bytecode</artifactId>
+                <version>1.5</version>
+            </dependency>
+
+            <dependency>
+                <groupId>io.airlift</groupId>
+                <artifactId>joni</artifactId>
+                <version>2.1.5.3</version>
+            </dependency>
+            <dependency>
+                <groupId>io.airlift</groupId>
+                <artifactId>junit-extensions</artifactId>
+                <version>2</version>
+            </dependency>
+
+            <dependency>
+                <groupId>io.airlift</groupId>
+                <artifactId>units</artifactId>
+                <version>1.10</version>
+            </dependency>
+
+            <dependency>
+                <groupId>io.airlift.discovery</groupId>
+                <artifactId>discovery-server</artifactId>
+                <version>1.36</version>
+                <exclusions>
+                    <exclusion>
+                        <groupId>io.airlift</groupId>
+                        <artifactId>event-http</artifactId>
+                    </exclusion>
+                    <exclusion>
+                        <groupId>io.airlift</groupId>
+                        <artifactId>jmx-http-rpc</artifactId>
+                    </exclusion>
+                    <exclusion>
+                        <groupId>org.iq80.leveldb</groupId>
+                        <artifactId>leveldb</artifactId>
+                    </exclusion>
+                    <exclusion>
+                        <groupId>org.iq80.leveldb</groupId>
+                        <artifactId>leveldb-api</artifactId>
+                    </exclusion>
+                </exclusions>
+            </dependency>
+
+            <dependency>
+                <groupId>io.airlift.drift</groupId>
+                <artifactId>drift-api</artifactId>
+                <version>${dep.drift.version}</version>
+            </dependency>
+
+            <dependency>
+                <groupId>io.airlift.drift</groupId>
+                <artifactId>drift-client</artifactId>
+                <version>${dep.drift.version}</version>
+            </dependency>
+
+            <dependency>
+                <groupId>io.airlift.drift</groupId>
+                <artifactId>drift-codec</artifactId>
+                <version>${dep.drift.version}</version>
+            </dependency>
+
+            <dependency>
+                <groupId>io.airlift.drift</groupId>
+                <artifactId>drift-protocol</artifactId>
+                <version>${dep.drift.version}</version>
+            </dependency>
+
+            <dependency>
+                <groupId>io.airlift.drift</groupId>
+                <artifactId>drift-server</artifactId>
+                <version>${dep.drift.version}</version>
+            </dependency>
+
+            <dependency>
+                <groupId>io.airlift.drift</groupId>
+                <artifactId>drift-transport-netty</artifactId>
+                <version>${dep.drift.version}</version>
+            </dependency>
+
+            <dependency>
+                <groupId>io.airlift.drift</groupId>
+                <artifactId>drift-transport-spi</artifactId>
+                <version>${dep.drift.version}</version>
+            </dependency>
+
+            <dependency>
+                <groupId>io.airlift.resolver</groupId>
+                <artifactId>resolver</artifactId>
+                <version>1.6</version>
+            </dependency>
+
+            <dependency>
+                <groupId>io.confluent</groupId>
+                <artifactId>kafka-avro-serializer</artifactId>
+                <version>${dep.confluent.version}</version>
+                <exclusions>
+                    <exclusion>
+                        <groupId>com.google.re2j</groupId>
+                        <artifactId>re2j</artifactId>
+                    </exclusion>
+                    <exclusion>
+                        <groupId>commons-cli</groupId>
+                        <artifactId>commons-cli</artifactId>
+                    </exclusion>
+                    <exclusion>
+                        <groupId>net.sf.jopt-simple</groupId>
+                        <artifactId>jopt-simple</artifactId>
+                    </exclusion>
+                    <exclusion>
+                        <groupId>org.apache.kafka</groupId>
+                        <artifactId>kafka-clients</artifactId>
+                    </exclusion>
+                    <!--
+                        This library depends on:
+                         - org.glassfish.hk2.external:jakarta.inject that conflicts with javax.inject:javax.inject
+                    -->
+                    <exclusion>
+                        <groupId>org.glassfish.hk2.external</groupId>
+                        <artifactId>jakarta.inject</artifactId>
+                    </exclusion>
+                </exclusions>
+            </dependency>
+
+            <dependency>
+                <groupId>io.confluent</groupId>
+                <artifactId>kafka-schema-registry-client</artifactId>
+                <version>${dep.confluent.version}</version>
+                <exclusions>
+                    <!-- Brings in a 2.13.4.2 version of databind -->
+                    <exclusion>
+                        <groupId>com.fasterxml.jackson.core</groupId>
+                        <artifactId>jackson-databind</artifactId>
+                    </exclusion>
+                    <exclusion>
+                        <groupId>com.sun.activation</groupId>
+                        <artifactId>jakarta.activation</artifactId>
+                    </exclusion>
+                    <exclusion>
+                        <groupId>jakarta.activation</groupId>
+                        <artifactId>jakarta.activation-api</artifactId>
+                    </exclusion>
+                    <exclusion>
+                        <groupId>org.apache.kafka</groupId>
+                        <artifactId>kafka-clients</artifactId>
+                    </exclusion>
+                    <exclusion>
+                        <groupId>org.glassfish</groupId>
+                        <artifactId>jakarta.el</artifactId>
+                    </exclusion>
+                    <exclusion>
+                        <groupId>org.glassfish.hk2.external</groupId>
+                        <artifactId>jakarta.inject</artifactId>
+                    </exclusion>
+                </exclusions>
+            </dependency>
+
+            <dependency>
+                <groupId>io.confluent</groupId>
+                <artifactId>kafka-schema-serializer</artifactId>
+                <version>${dep.confluent.version}</version>
+            </dependency>
+
+            <dependency>
+                <groupId>io.dropwizard.metrics</groupId>
+                <artifactId>metrics-core</artifactId>
+                <version>4.2.22</version>
+            </dependency>
+
+            <dependency>
+                <groupId>io.jsonwebtoken</groupId>
+                <artifactId>jjwt-api</artifactId>
+                <version>${dep.jsonwebtoken.version}</version>
+            </dependency>
+
+            <dependency>
+                <groupId>io.jsonwebtoken</groupId>
+                <artifactId>jjwt-impl</artifactId>
+                <version>${dep.jsonwebtoken.version}</version>
+            </dependency>
+
+            <dependency>
+                <groupId>io.jsonwebtoken</groupId>
+                <artifactId>jjwt-jackson</artifactId>
+                <version>${dep.jsonwebtoken.version}</version>
+            </dependency>
+
+            <dependency>
+                <groupId>io.minio</groupId>
+                <artifactId>minio</artifactId>
+                <version>8.5.7</version>
+            </dependency>
+
+            <dependency>
+                <groupId>io.netty</groupId>
+                <artifactId>netty-tcnative</artifactId>
+                <version>${dep.tcnative.version}</version>
+                <classifier>linux-x86_64</classifier>
+            </dependency>
+
+            <dependency>
+                <groupId>io.netty</groupId>
+                <artifactId>netty-tcnative</artifactId>
+                <version>${dep.tcnative.version}</version>
+                <classifier>linux-x86_64-fedora</classifier>
+            </dependency>
+
+            <dependency>
+                <groupId>io.netty</groupId>
+                <artifactId>netty-tcnative</artifactId>
+                <version>${dep.tcnative.version}</version>
+                <classifier>linux-aarch_64-fedora</classifier>
+            </dependency>
+
+            <dependency>
+                <groupId>io.netty</groupId>
+                <artifactId>netty-tcnative</artifactId>
+                <version>${dep.tcnative.version}</version>
+                <classifier>osx-x86_64</classifier>
+            </dependency>
+
+            <dependency>
+                <groupId>io.netty</groupId>
+                <artifactId>netty-tcnative-boringssl-static</artifactId>
+                <version>${dep.tcnative.version}</version>
+            </dependency>
+
+            <dependency>
+                <groupId>io.netty</groupId>
+                <artifactId>netty-tcnative-boringssl-static</artifactId>
+                <version>${dep.tcnative.version}</version>
+                <classifier>linux-x86_64</classifier>
+            </dependency>
+
+            <dependency>
+                <groupId>io.netty</groupId>
+                <artifactId>netty-tcnative-boringssl-static</artifactId>
+                <version>${dep.tcnative.version}</version>
+                <classifier>linux-aarch_64</classifier>
+            </dependency>
+
+            <dependency>
+                <groupId>io.netty</groupId>
+                <artifactId>netty-tcnative-boringssl-static</artifactId>
+                <version>${dep.tcnative.version}</version>
+                <classifier>osx-x86_64</classifier>
+            </dependency>
+
+            <dependency>
+                <groupId>io.netty</groupId>
+                <artifactId>netty-tcnative-boringssl-static</artifactId>
+                <version>${dep.tcnative.version}</version>
+                <classifier>osx-aarch_64</classifier>
+            </dependency>
+
+            <dependency>
+                <groupId>io.netty</groupId>
+                <artifactId>netty-tcnative-boringssl-static</artifactId>
+                <version>${dep.tcnative.version}</version>
+                <classifier>windows-x86_64</classifier>
+            </dependency>
+
+            <dependency>
+                <groupId>io.netty</groupId>
+                <artifactId>netty-tcnative-classes</artifactId>
+                <version>${dep.tcnative.version}</version>
+            </dependency>
+
+            <dependency>
+                <groupId>io.projectreactor</groupId>
+                <artifactId>reactor-core</artifactId>
+                <version>3.4.33</version>
+            </dependency>
+
+            <!-- io.confluent:kafka-avro-serializer uses multiple versions of this transitive dependency -->
+            <dependency>
+                <groupId>io.swagger.core.v3</groupId>
+                <artifactId>swagger-annotations</artifactId>
+                <version>${dep.swagger.version}</version>
+            </dependency>
+
+            <!-- io.confluent:kafka-avro-serializer uses multiple versions of this transitive dependency -->
+            <dependency>
+                <groupId>io.swagger.core.v3</groupId>
+                <artifactId>swagger-core</artifactId>
+                <version>${dep.swagger.version}</version>
+            </dependency>
+            <dependency>
+                <groupId>io.trino</groupId>
+                <artifactId>re2j</artifactId>
+                <version>1.6</version>
+            </dependency>
+            <dependency>
+                <groupId>io.trino</groupId>
+                <artifactId>trino-array</artifactId>
+                <version>${project.version}</version>
+            </dependency>
+
+            <dependency>
+                <groupId>io.trino</groupId>
+                <artifactId>trino-base-jdbc</artifactId>
+                <version>${project.version}</version>
+            </dependency>
+
+            <dependency>
+                <groupId>io.trino</groupId>
+                <artifactId>trino-base-jdbc</artifactId>
+                <version>${project.version}</version>
+                <type>test-jar</type>
+            </dependency>
+
+            <dependency>
+                <groupId>io.trino</groupId>
+                <artifactId>trino-benchmark</artifactId>
+                <version>${project.version}</version>
+            </dependency>
+
+            <dependency>
+                <groupId>io.trino</groupId>
+                <artifactId>trino-benchmark-queries</artifactId>
+                <version>${project.version}</version>
+            </dependency>
+
+            <dependency>
+                <groupId>io.trino</groupId>
+                <artifactId>trino-benchto-benchmarks</artifactId>
+                <version>${project.version}</version>
+            </dependency>
+
+            <dependency>
+                <groupId>io.trino</groupId>
+                <artifactId>trino-blackhole</artifactId>
+                <version>${project.version}</version>
+            </dependency>
+
+            <dependency>
+                <groupId>io.trino</groupId>
+                <artifactId>trino-cache</artifactId>
+                <version>${project.version}</version>
+            </dependency>
+
+            <dependency>
+                <groupId>io.trino</groupId>
+                <artifactId>trino-cache</artifactId>
+                <version>${project.version}</version>
+                <type>test-jar</type>
+            </dependency>
+
+            <dependency>
+                <groupId>io.trino</groupId>
+                <artifactId>trino-cli</artifactId>
+                <version>${project.version}</version>
+            </dependency>
+
+            <dependency>
+                <groupId>io.trino</groupId>
+                <artifactId>trino-client</artifactId>
+                <version>${project.version}</version>
+            </dependency>
+
+            <dependency>
+                <groupId>io.trino</groupId>
+                <artifactId>trino-delta-lake</artifactId>
+                <version>${project.version}</version>
+            </dependency>
+
+            <dependency>
+                <groupId>io.trino</groupId>
+                <artifactId>trino-delta-lake</artifactId>
+                <version>${project.version}</version>
+                <type>test-jar</type>
+            </dependency>
+
+            <dependency>
+                <groupId>io.trino</groupId>
+                <artifactId>trino-elasticsearch</artifactId>
+                <version>${project.version}</version>
+            </dependency>
+
+            <dependency>
+                <groupId>io.trino</groupId>
+                <artifactId>trino-example-http</artifactId>
+                <version>${project.version}</version>
+                <type>zip</type>
+            </dependency>
+
+            <dependency>
+                <groupId>io.trino</groupId>
+                <artifactId>trino-exchange-filesystem</artifactId>
+                <version>${project.version}</version>
+            </dependency>
+
+            <dependency>
+                <groupId>io.trino</groupId>
+                <artifactId>trino-exchange-filesystem</artifactId>
+                <version>${project.version}</version>
+                <type>test-jar</type>
+            </dependency>
+
+            <dependency>
+                <groupId>io.trino</groupId>
+                <artifactId>trino-faulttolerant-tests</artifactId>
+                <version>${project.version}</version>
+            </dependency>
+
+            <dependency>
+                <groupId>io.trino</groupId>
+                <artifactId>trino-filesystem</artifactId>
+                <version>${project.version}</version>
+            </dependency>
+
+            <dependency>
+                <groupId>io.trino</groupId>
+                <artifactId>trino-filesystem</artifactId>
+                <version>${project.version}</version>
+                <type>test-jar</type>
+            </dependency>
+
+            <dependency>
+                <groupId>io.trino</groupId>
+                <artifactId>trino-filesystem-azure</artifactId>
+                <version>${project.version}</version>
+            </dependency>
+
+            <dependency>
+                <groupId>io.trino</groupId>
+                <artifactId>trino-filesystem-gcs</artifactId>
+                <version>${project.version}</version>
+            </dependency>
+
+            <dependency>
+                <groupId>io.trino</groupId>
+                <artifactId>trino-filesystem-manager</artifactId>
+                <version>${project.version}</version>
+            </dependency>
+
+            <dependency>
+                <groupId>io.trino</groupId>
+                <artifactId>trino-filesystem-s3</artifactId>
+                <version>${project.version}</version>
+            </dependency>
+
+            <dependency>
+                <groupId>io.trino</groupId>
+                <artifactId>trino-geospatial</artifactId>
+                <version>${project.version}</version>
+            </dependency>
+
+            <dependency>
+                <groupId>io.trino</groupId>
+                <artifactId>trino-geospatial-toolkit</artifactId>
+                <version>${project.version}</version>
+            </dependency>
+
+            <dependency>
+                <groupId>io.trino</groupId>
+                <artifactId>trino-grammar</artifactId>
+                <version>${project.version}</version>
+            </dependency>
+
+            <dependency>
+                <groupId>io.trino</groupId>
+                <artifactId>trino-hdfs</artifactId>
+                <version>${project.version}</version>
+            </dependency>
+
+            <dependency>
+                <groupId>io.trino</groupId>
+                <artifactId>trino-hive</artifactId>
+                <version>${project.version}</version>
+            </dependency>
+
+            <dependency>
+                <groupId>io.trino</groupId>
+                <artifactId>trino-hive</artifactId>
+                <version>${project.version}</version>
+                <type>test-jar</type>
+            </dependency>
+
+            <dependency>
+                <groupId>io.trino</groupId>
+                <artifactId>trino-hive-formats</artifactId>
+                <version>${project.version}</version>
+            </dependency>
+
+            <dependency>
+                <groupId>io.trino</groupId>
+                <artifactId>trino-hive-hadoop2</artifactId>
+                <version>${project.version}</version>
+            </dependency>
+
+            <dependency>
+                <groupId>io.trino</groupId>
+                <artifactId>trino-hudi</artifactId>
+                <version>${project.version}</version>
+            </dependency>
+
+            <dependency>
+                <groupId>cccs.ap.iceberg</groupId>
+                <artifactId>trino-iceberg</artifactId>
+                <version>${project.version}</version>
+            </dependency>
+
+            <dependency>
+                <groupId>cccs.ap.iceberg</groupId>
+                <artifactId>trino-iceberg</artifactId>
+                <version>${project.version}</version>
+                <type>test-jar</type>
+            </dependency>
+
+            <dependency>
+                <groupId>io.trino</groupId>
+                <artifactId>trino-ignite</artifactId>
+                <version>${project.version}</version>
+            </dependency>
+
+            <!-- TODO Remove whole module when Ignite is released -->
+            <dependency>
+                <groupId>io.trino</groupId>
+                <artifactId>trino-ignite-patched</artifactId>
+                <version>${project.version}</version>
+            </dependency>
+
+            <dependency>
+                <groupId>io.trino</groupId>
+                <artifactId>trino-jdbc</artifactId>
+                <version>${project.version}</version>
+            </dependency>
+
+            <dependency>
+                <groupId>io.trino</groupId>
+                <artifactId>trino-jmx</artifactId>
+                <version>${project.version}</version>
+            </dependency>
+
+            <dependency>
+                <groupId>io.trino</groupId>
+                <artifactId>trino-local-file</artifactId>
+                <version>${project.version}</version>
+            </dependency>
+
+            <dependency>
+                <groupId>io.trino</groupId>
+                <artifactId>trino-main</artifactId>
+                <version>${project.version}</version>
+            </dependency>
+
+            <dependency>
+                <groupId>io.trino</groupId>
+                <artifactId>trino-main</artifactId>
+                <version>${project.version}</version>
+                <type>test-jar</type>
+            </dependency>
+
+            <dependency>
+                <groupId>io.trino</groupId>
+                <artifactId>trino-mariadb</artifactId>
+                <version>${project.version}</version>
+            </dependency>
+
+            <dependency>
+                <groupId>io.trino</groupId>
+                <artifactId>trino-matching</artifactId>
+                <version>${project.version}</version>
+            </dependency>
+
+            <dependency>
+                <groupId>io.trino</groupId>
+                <artifactId>trino-memory</artifactId>
+                <version>${project.version}</version>
+            </dependency>
+
+            <dependency>
+                <groupId>io.trino</groupId>
+                <artifactId>trino-memory</artifactId>
+                <version>${project.version}</version>
+                <type>test-jar</type>
+            </dependency>
+
+            <dependency>
+                <groupId>io.trino</groupId>
+                <artifactId>trino-memory-context</artifactId>
+                <version>${project.version}</version>
+            </dependency>
+
+            <dependency>
+                <groupId>io.trino</groupId>
+                <artifactId>trino-mongodb</artifactId>
+                <version>${project.version}</version>
+            </dependency>
+
+            <dependency>
+                <groupId>io.trino</groupId>
+                <artifactId>trino-mongodb</artifactId>
+                <version>${project.version}</version>
+                <type>test-jar</type>
+            </dependency>
+
+            <dependency>
+                <groupId>io.trino</groupId>
+                <artifactId>trino-mysql</artifactId>
+                <version>${project.version}</version>
+            </dependency>
+
+            <dependency>
+                <groupId>io.trino</groupId>
+                <artifactId>trino-mysql</artifactId>
+                <version>${project.version}</version>
+                <type>test-jar</type>
+            </dependency>
+
+            <dependency>
+                <groupId>io.trino</groupId>
+                <artifactId>trino-orc</artifactId>
+                <version>${project.version}</version>
+            </dependency>
+
+            <dependency>
+                <groupId>io.trino</groupId>
+                <artifactId>trino-parquet</artifactId>
+                <version>${project.version}</version>
+            </dependency>
+
+            <dependency>
+                <groupId>io.trino</groupId>
+                <artifactId>trino-parser</artifactId>
+                <version>${project.version}</version>
+            </dependency>
+
+            <dependency>
+                <groupId>io.trino</groupId>
+                <artifactId>trino-parser</artifactId>
+                <version>${project.version}</version>
+                <type>test-jar</type>
+            </dependency>
+
+            <dependency>
+                <groupId>io.trino</groupId>
+                <artifactId>trino-password-authenticators</artifactId>
+                <version>${project.version}</version>
+            </dependency>
+
+            <!-- TODO(https://github.com/trinodb/trino/issues/13051): Remove when Phoenix5 is released -->
+            <dependency>
+                <groupId>io.trino</groupId>
+                <artifactId>trino-phoenix5-patched</artifactId>
+                <version>${project.version}</version>
+            </dependency>
+
+            <dependency>
+                <groupId>io.trino</groupId>
+                <artifactId>trino-pinot</artifactId>
+                <version>${project.version}</version>
+            </dependency>
+
+            <dependency>
+                <groupId>io.trino</groupId>
+                <artifactId>trino-plugin-reader</artifactId>
+                <version>${project.version}</version>
+            </dependency>
+
+            <dependency>
+                <groupId>io.trino</groupId>
+                <artifactId>trino-plugin-toolkit</artifactId>
+                <version>${project.version}</version>
+            </dependency>
+
+            <dependency>
+                <groupId>io.trino</groupId>
+                <artifactId>trino-plugin-toolkit</artifactId>
+                <version>${project.version}</version>
+                <type>test-jar</type>
+            </dependency>
+
+            <dependency>
+                <groupId>io.trino</groupId>
+                <artifactId>trino-postgresql</artifactId>
+                <version>${project.version}</version>
+            </dependency>
+
+            <dependency>
+                <groupId>io.trino</groupId>
+                <artifactId>trino-postgresql</artifactId>
+                <version>${project.version}</version>
+                <type>test-jar</type>
+            </dependency>
+
+            <dependency>
+                <groupId>io.trino</groupId>
+                <artifactId>trino-product-tests</artifactId>
+                <version>${project.version}</version>
+            </dependency>
+
+            <dependency>
+                <groupId>io.trino</groupId>
+                <artifactId>trino-raptor-legacy</artifactId>
+                <version>${project.version}</version>
+            </dependency>
+
+            <dependency>
+                <groupId>io.trino</groupId>
+                <artifactId>trino-record-decoder</artifactId>
+                <version>${project.version}</version>
+            </dependency>
+
+            <dependency>
+                <groupId>io.trino</groupId>
+                <artifactId>trino-record-decoder</artifactId>
+                <version>${project.version}</version>
+                <type>test-jar</type>
+            </dependency>
+
+            <dependency>
+                <groupId>io.trino</groupId>
+                <artifactId>trino-resource-group-managers</artifactId>
+                <version>${project.version}</version>
+            </dependency>
+
+            <dependency>
+                <groupId>io.trino</groupId>
+                <artifactId>trino-resource-group-managers</artifactId>
+                <version>${project.version}</version>
+                <type>test-jar</type>
+            </dependency>
+
+            <dependency>
+                <groupId>io.trino</groupId>
+                <artifactId>trino-server</artifactId>
+                <version>${project.version}</version>
+            </dependency>
+
+            <dependency>
+                <groupId>io.trino</groupId>
+                <artifactId>trino-server-rpm</artifactId>
+                <version>${project.version}</version>
+            </dependency>
+
+            <dependency>
+                <groupId>io.trino</groupId>
+                <artifactId>trino-session-property-managers</artifactId>
+                <version>${project.version}</version>
+            </dependency>
+
+            <dependency>
+                <groupId>io.trino</groupId>
+                <artifactId>trino-session-property-managers</artifactId>
+                <version>${project.version}</version>
+                <type>test-jar</type>
+            </dependency>
+
+            <dependency>
+                <groupId>io.trino</groupId>
+                <artifactId>trino-spi</artifactId>
+                <version>${project.version}</version>
+            </dependency>
+
+            <dependency>
+                <groupId>io.trino</groupId>
+                <artifactId>trino-spi</artifactId>
+                <version>${project.version}</version>
+                <type>test-jar</type>
+            </dependency>
+
+            <dependency>
+                <groupId>io.trino</groupId>
+                <artifactId>trino-sqlserver</artifactId>
+                <version>${project.version}</version>
+            </dependency>
+
+            <dependency>
+                <groupId>io.trino</groupId>
+                <artifactId>trino-sqlserver</artifactId>
+                <version>${project.version}</version>
+                <type>test-jar</type>
+            </dependency>
+
+            <dependency>
+                <groupId>io.trino</groupId>
+                <artifactId>trino-testing</artifactId>
+                <version>${project.version}</version>
+            </dependency>
+
+            <dependency>
+                <groupId>io.trino</groupId>
+                <artifactId>trino-testing-containers</artifactId>
+                <version>${project.version}</version>
+            </dependency>
+
+            <dependency>
+                <groupId>io.trino</groupId>
+                <artifactId>trino-testing-kafka</artifactId>
+                <version>${project.version}</version>
+            </dependency>
+
+            <dependency>
+                <groupId>io.trino</groupId>
+                <artifactId>trino-testing-resources</artifactId>
+                <version>${project.version}</version>
+            </dependency>
+
+            <dependency>
+                <groupId>io.trino</groupId>
+                <artifactId>trino-testing-services</artifactId>
+                <version>${project.version}</version>
+            </dependency>
+
+            <dependency>
+                <groupId>io.trino</groupId>
+                <artifactId>trino-tests</artifactId>
+                <version>${project.version}</version>
+            </dependency>
+
+            <dependency>
+                <groupId>io.trino</groupId>
+                <artifactId>trino-tests</artifactId>
+                <version>${project.version}</version>
+                <type>test-jar</type>
+            </dependency>
+
+            <dependency>
+                <groupId>io.trino</groupId>
+                <artifactId>trino-thrift</artifactId>
+                <version>${project.version}</version>
+                <type>zip</type>
+            </dependency>
+
+            <dependency>
+                <groupId>io.trino</groupId>
+                <artifactId>trino-thrift-api</artifactId>
+                <version>${project.version}</version>
+            </dependency>
+
+            <dependency>
+                <groupId>io.trino</groupId>
+                <artifactId>trino-thrift-api</artifactId>
+                <version>${project.version}</version>
+                <type>test-jar</type>
+            </dependency>
+
+            <dependency>
+                <groupId>io.trino</groupId>
+                <artifactId>trino-thrift-testing-server</artifactId>
+                <version>${project.version}</version>
+            </dependency>
+
+            <dependency>
+                <groupId>io.trino</groupId>
+                <artifactId>trino-tpcds</artifactId>
+                <version>${project.version}</version>
+            </dependency>
+
+            <dependency>
+                <groupId>io.trino</groupId>
+                <artifactId>trino-tpch</artifactId>
+                <version>${project.version}</version>
+            </dependency>
+
+            <dependency>
+                <groupId>io.trino.benchto</groupId>
+                <artifactId>benchto-driver</artifactId>
+                <version>0.26</version>
+            </dependency>
+
+            <dependency>
+                <groupId>io.trino.coral</groupId>
+                <artifactId>coral</artifactId>
+                <version>2.2.14-1</version>
+            </dependency>
+
+            <dependency>
+                <groupId>io.trino.hadoop</groupId>
+                <artifactId>hadoop-apache</artifactId>
+                <version>3.3.5-1</version>
+            </dependency>
+
+            <dependency>
+                <groupId>io.trino.hive</groupId>
+                <artifactId>hive-apache</artifactId>
+                <version>3.1.2-22</version>
+            </dependency>
+
+            <dependency>
+                <groupId>io.trino.hive</groupId>
+                <artifactId>hive-apache-jdbc</artifactId>
+                <version>0.13.1-9</version>
+            </dependency>
+
+            <dependency>
+                <groupId>io.trino.hive</groupId>
+                <artifactId>hive-thrift</artifactId>
+                <version>1</version>
+            </dependency>
+
+            <dependency>
+                <groupId>io.trino.orc</groupId>
+                <artifactId>orc-protobuf</artifactId>
+                <version>14</version>
+            </dependency>
+
+            <dependency>
+                <groupId>io.trino.tempto</groupId>
+                <artifactId>tempto-core</artifactId>
+                <version>${dep.tempto.version}</version>
+                <exclusions>
+                    <exclusion>
+                        <groupId>com.google.code.findbugs</groupId>
+                        <artifactId>annotations</artifactId>
+                    </exclusion>
+                </exclusions>
+            </dependency>
+
+            <dependency>
+                <groupId>io.trino.tempto</groupId>
+                <artifactId>tempto-kafka</artifactId>
+                <version>${dep.tempto.version}</version>
+                <exclusions>
+                    <exclusion>
+                        <groupId>org.slf4j</groupId>
+                        <artifactId>slf4j-log4j12</artifactId>
+                    </exclusion>
+                </exclusions>
+            </dependency>
+
+            <dependency>
+                <groupId>io.trino.tempto</groupId>
+                <artifactId>tempto-ldap</artifactId>
+                <version>${dep.tempto.version}</version>
+            </dependency>
+
+            <dependency>
+                <groupId>io.trino.tempto</groupId>
+                <artifactId>tempto-runner</artifactId>
+                <version>${dep.tempto.version}</version>
+            </dependency>
+
+            <dependency>
+                <groupId>io.trino.tpcds</groupId>
+                <artifactId>tpcds</artifactId>
+                <version>1.4</version>
+                <exclusions>
+                    <!-- not used in the runtime -->
+                    <exclusion>
+                        <groupId>javax.inject</groupId>
+                        <artifactId>javax.inject</artifactId>
+                    </exclusion>
+                </exclusions>
+            </dependency>
+
+            <dependency>
+                <groupId>io.trino.tpch</groupId>
+                <artifactId>tpch</artifactId>
+                <version>1.2</version>
+            </dependency>
+
+            <dependency>
+                <groupId>it.unimi.dsi</groupId>
+                <artifactId>fastutil</artifactId>
+                <version>8.5.12</version>
+            </dependency>
+
+            <dependency>
+                <groupId>junit</groupId>
+                <artifactId>junit</artifactId>
+                <version>4.13.2</version>
+            </dependency>
+
+            <!-- TODO: remove when updated in airbase -->
+            <dependency>
+                <groupId>net.bytebuddy</groupId>
+                <artifactId>byte-buddy</artifactId>
+                <version>1.14.10</version>
+            </dependency>
+
+            <dependency>
+                <!-- org.testcontainers:testcontainer's dependencies pull two different versions of this artifact and this is to negotiate the version -->
+                <groupId>net.java.dev.jna</groupId>
+                <artifactId>jna</artifactId>
+                <version>${dep.jna.version}</version>
+            </dependency>
+
+            <dependency>
+                <groupId>net.java.dev.jna</groupId>
+                <artifactId>jna-platform</artifactId>
+                <version>${dep.jna.version}</version>
+            </dependency>
+
+            <dependency>
+                <groupId>net.minidev</groupId>
+                <artifactId>json-smart</artifactId>
+                <version>2.5.0</version>
+            </dependency>
+
+            <dependency>
+                <groupId>net.sf.opencsv</groupId>
+                <artifactId>opencsv</artifactId>
+                <version>2.3</version>
+            </dependency>
+
+            <dependency>
+                <groupId>org.alluxio</groupId>
+                <artifactId>alluxio-shaded-client</artifactId>
+                <version>2.9.3</version>
+                <exclusions>
+                    <exclusion>
+                        <groupId>commons-logging</groupId>
+                        <artifactId>commons-logging</artifactId>
+                    </exclusion>
+                    <exclusion>
+                        <groupId>log4j</groupId>
+                        <artifactId>log4j</artifactId>
+                    </exclusion>
+                    <exclusion>
+                        <groupId>org.slf4j</groupId>
+                        <artifactId>slf4j-api</artifactId>
+                    </exclusion>
+                    <exclusion>
+                        <groupId>org.slf4j</groupId>
+                        <artifactId>slf4j-log4j12</artifactId>
+                    </exclusion>
+                </exclusions>
+            </dependency>
+
+            <dependency>
+                <groupId>org.antlr</groupId>
+                <artifactId>antlr4-runtime</artifactId>
+                <version>${dep.antlr.version}</version>
+            </dependency>
+
+            <dependency>
+                <groupId>org.apache.arrow</groupId>
+                <artifactId>arrow-compression</artifactId>
+                <version>${dep.arrow.version}</version>
+            </dependency>
+
+            <dependency>
+                <groupId>org.apache.arrow</groupId>
+                <artifactId>arrow-format</artifactId>
+                <version>${dep.arrow.version}</version>
+            </dependency>
+
+            <dependency>
+                <groupId>org.apache.arrow</groupId>
+                <artifactId>arrow-memory-core</artifactId>
+                <version>${dep.arrow.version}</version>
+            </dependency>
+
+            <dependency>
+                <groupId>org.apache.arrow</groupId>
+                <artifactId>arrow-memory-netty</artifactId>
+                <version>${dep.arrow.version}</version>
+            </dependency>
+
+            <dependency>
+                <groupId>org.apache.arrow</groupId>
+                <artifactId>arrow-vector</artifactId>
+                <version>${dep.arrow.version}</version>
+            </dependency>
+
+            <dependency>
+                <groupId>org.apache.avro</groupId>
+                <artifactId>avro</artifactId>
+                <version>${dep.avro.version}</version>
+            </dependency>
+
+            <dependency>
+                <groupId>org.apache.avro</groupId>
+                <artifactId>avro-mapred</artifactId>
+                <version>${dep.avro.version}</version>
+            </dependency>
+
+            <dependency>
+                <groupId>org.apache.commons</groupId>
+                <artifactId>commons-compress</artifactId>
+                <version>1.25.0</version>
+            </dependency>
+
+            <dependency>
+                <groupId>org.apache.commons</groupId>
+                <artifactId>commons-lang3</artifactId>
+                <version>3.14.0</version>
+            </dependency>
+
+            <dependency>
+                <groupId>org.apache.commons</groupId>
+                <artifactId>commons-math3</artifactId>
+                <version>3.6.1</version>
+            </dependency>
+
+            <dependency>
                 <groupId>cccs.ap.iceberg</groupId>
                 <artifactId>iceberg-api</artifactId>
                 <version>${dep.iceberg.version}</version>
@@ -415,1453 +1820,6 @@
                         <artifactId>slf4j-api</artifactId>
                     </exclusion>
                 </exclusions>
-            </dependency>
-
-            <dependency>
-                <groupId>com.adobe.testing</groupId>
-                <artifactId>s3mock-testcontainers</artifactId>
-                <version>3.2.0</version>
-            </dependency>
-
-            <dependency>
-                <groupId>com.amazonaws</groupId>
-                <artifactId>amazon-kinesis-client</artifactId>
-                <version>1.15.0</version>
-                <exclusions>
-                    <exclusion>
-                        <groupId>com.amazonaws</groupId>
-                        <artifactId>aws-java-sdk</artifactId>
-                    </exclusion>
-                    <exclusion>
-                        <groupId>com.amazonaws</groupId>
-                        <artifactId>aws-java-sdk-core</artifactId>
-                    </exclusion>
-                    <exclusion>
-                        <groupId>com.google.protobuf</groupId>
-                        <artifactId>protobuf-java</artifactId>
-                    </exclusion>
-                    <exclusion>
-                        <groupId>commons-lang</groupId>
-                        <artifactId>commons-lang</artifactId>
-                    </exclusion>
-                    <exclusion>
-                        <groupId>commons-logging</groupId>
-                        <artifactId>commons-logging</artifactId>
-                    </exclusion>
-                    <exclusion>
-                        <groupId>joda-time</groupId>
-                        <artifactId>joda-time</artifactId>
-                    </exclusion>
-                </exclusions>
-            </dependency>
-
-            <dependency>
-                <groupId>com.amazonaws</groupId>
-                <artifactId>aws-java-sdk-core</artifactId>
-                <version>${dep.aws-sdk.version}</version>
-                <exclusions>
-                    <exclusion>
-                        <groupId>commons-logging</groupId>
-                        <artifactId>commons-logging</artifactId>
-                    </exclusion>
-                    <exclusion>
-                        <groupId>joda-time</groupId>
-                        <artifactId>joda-time</artifactId>
-                    </exclusion>
-                </exclusions>
-            </dependency>
-
-            <dependency>
-                <groupId>com.amazonaws</groupId>
-                <artifactId>aws-java-sdk-dynamodb</artifactId>
-                <version>${dep.aws-sdk.version}</version>
-            </dependency>
-
-            <dependency>
-                <groupId>com.amazonaws</groupId>
-                <artifactId>aws-java-sdk-glue</artifactId>
-                <version>${dep.aws-sdk.version}</version>
-                <exclusions>
-                    <exclusion>
-                        <groupId>commons-logging</groupId>
-                        <artifactId>commons-logging</artifactId>
-                    </exclusion>
-                    <exclusion>
-                        <groupId>joda-time</groupId>
-                        <artifactId>joda-time</artifactId>
-                    </exclusion>
-                </exclusions>
-            </dependency>
-
-            <dependency>
-                <groupId>com.amazonaws</groupId>
-                <artifactId>aws-java-sdk-kinesis</artifactId>
-                <version>${dep.aws-sdk.version}</version>
-                <exclusions>
-                    <exclusion>
-                        <groupId>commons-logging</groupId>
-                        <artifactId>commons-logging</artifactId>
-                    </exclusion>
-                    <exclusion>
-                        <groupId>joda-time</groupId>
-                        <artifactId>joda-time</artifactId>
-                    </exclusion>
-                </exclusions>
-            </dependency>
-
-            <dependency>
-                <groupId>com.amazonaws</groupId>
-                <artifactId>aws-java-sdk-s3</artifactId>
-                <version>${dep.aws-sdk.version}</version>
-                <exclusions>
-                    <exclusion>
-                        <groupId>commons-logging</groupId>
-                        <artifactId>commons-logging</artifactId>
-                    </exclusion>
-                    <exclusion>
-                        <groupId>joda-time</groupId>
-                        <artifactId>joda-time</artifactId>
-                    </exclusion>
-                </exclusions>
-            </dependency>
-
-            <dependency>
-                <groupId>com.amazonaws</groupId>
-                <artifactId>aws-java-sdk-sts</artifactId>
-                <version>${dep.aws-sdk.version}</version>
-                <exclusions>
-                    <exclusion>
-                        <groupId>commons-logging</groupId>
-                        <artifactId>commons-logging</artifactId>
-                    </exclusion>
-                    <exclusion>
-                        <groupId>joda-time</groupId>
-                        <artifactId>joda-time</artifactId>
-                    </exclusion>
-                </exclusions>
-            </dependency>
-
-            <dependency>
-                <groupId>com.azure</groupId>
-                <artifactId>azure-core-tracing-opentelemetry</artifactId>
-                <version>1.0.0-beta.42</version>
-                <exclusions>
-                    <exclusion>
-                        <groupId>com.azure</groupId>
-                        <artifactId>azure-core</artifactId>
-                    </exclusion>
-                </exclusions>
-            </dependency>
-
-            <dependency>
-                <groupId>com.clearspring.analytics</groupId>
-                <artifactId>stream</artifactId>
-                <version>2.9.8</version>
-            </dependency>
-
-            <dependency>
-                <groupId>com.clickhouse</groupId>
-                <artifactId>clickhouse-jdbc</artifactId>
-                <version>0.5.0</version>
-                <classifier>all</classifier>
-            </dependency>
-
-            <dependency>
-                <groupId>com.datastax.oss</groupId>
-                <artifactId>java-driver-core</artifactId>
-                <version>${dep.cassandra.version}</version>
-                <exclusions>
-                    <exclusion>
-                        <groupId>org.ow2.asm</groupId>
-                        <artifactId>asm-analysis</artifactId>
-                    </exclusion>
-                </exclusions>
-            </dependency>
-
-            <dependency>
-                <groupId>com.esri.geometry</groupId>
-                <artifactId>esri-geometry-api</artifactId>
-                <version>2.2.4</version>
-                <exclusions>
-                    <exclusion>
-                        <groupId>com.fasterxml.jackson.core</groupId>
-                        <artifactId>jackson-core</artifactId>
-                    </exclusion>
-                </exclusions>
-            </dependency>
-
-            <dependency>
-                <groupId>com.facebook.thirdparty</groupId>
-                <artifactId>libsvm</artifactId>
-                <version>3.18.1</version>
-            </dependency>
-
-            <dependency>
-                <groupId>com.github.ben-manes.caffeine</groupId>
-                <artifactId>caffeine</artifactId>
-                <version>3.1.8</version>
-            </dependency>
-
-            <dependency>
-                <groupId>com.github.docker-java</groupId>
-                <artifactId>docker-java-api</artifactId>
-                <version>3.3.4</version>
-            </dependency>
-
-            <dependency>
-                <groupId>com.github.luben</groupId>
-                <artifactId>zstd-jni</artifactId>
-                <version>1.5.5-10</version>
-            </dependency>
-
-            <dependency>
-                <groupId>com.github.oshi</groupId>
-                <artifactId>oshi-core</artifactId>
-                <version>6.4.7</version>
-            </dependency>
-
-            <dependency>
-                <groupId>com.google.auto.value</groupId>
-                <artifactId>auto-value-annotations</artifactId>
-                <version>1.10.4</version>
-            </dependency>
-
-            <dependency>
-                <groupId>com.google.cloud.bigdataoss</groupId>
-                <artifactId>gcs-connector</artifactId>
-                <version>hadoop3-2.2.18</version>
-                <classifier>shaded</classifier>
-                <exclusions>
-                    <exclusion>
-                        <groupId>*</groupId>
-                        <artifactId>*</artifactId>
-                    </exclusion>
-                </exclusions>
-            </dependency>
-
-            <!-- force newer version to be used for dependencies -->
-            <dependency>
-                <groupId>com.google.code.gson</groupId>
-                <artifactId>gson</artifactId>
-                <version>2.10.1</version>
-            </dependency>
-
-            <dependency>
-                <groupId>com.google.errorprone</groupId>
-                <artifactId>error_prone_annotations</artifactId>
-                <version>${dep.errorprone.version}</version>
-            </dependency>
-
-            <dependency>
-                <groupId>com.google.http-client</groupId>
-                <artifactId>google-http-client</artifactId>
-                <version>${dep.google.http.client.version}</version>
-            </dependency>
-
-            <dependency>
-                <groupId>com.google.http-client</groupId>
-                <artifactId>google-http-client-gson</artifactId>
-                <version>${dep.google.http.client.version}</version>
-            </dependency>
-
-            <dependency>
-                <groupId>com.google.protobuf</groupId>
-                <artifactId>protobuf-java</artifactId>
-                <version>${dep.protobuf.version}</version>
-            </dependency>
-
-            <dependency>
-                <groupId>com.google.protobuf</groupId>
-                <artifactId>protobuf-java-util</artifactId>
-                <version>${dep.protobuf.version}</version>
-            </dependency>
-
-            <dependency>
-                <groupId>com.google.protobuf</groupId>
-                <artifactId>protobuf-kotlin</artifactId>
-                <version>${dep.protobuf.version}</version>
-            </dependency>
-
-            <dependency>
-                <groupId>com.h2database</groupId>
-                <artifactId>h2</artifactId>
-                <version>2.2.224</version>
-            </dependency>
-
-            <dependency>
-                <groupId>com.microsoft.sqlserver</groupId>
-                <artifactId>mssql-jdbc</artifactId>
-                <version>12.4.2.jre11</version>
-            </dependency>
-
-            <dependency>
-                <groupId>com.mysql</groupId>
-                <artifactId>mysql-connector-j</artifactId>
-                <version>8.2.0</version>
-            </dependency>
-
-            <dependency>
-                <groupId>com.nimbusds</groupId>
-                <artifactId>nimbus-jose-jwt</artifactId>
-                <version>9.37.1</version>
-            </dependency>
-
-            <dependency>
-                <groupId>com.nimbusds</groupId>
-                <artifactId>oauth2-oidc-sdk</artifactId>
-                <version>11.6</version>
-                <classifier>jdk11</classifier>
-            </dependency>
-
-            <dependency>
-                <groupId>com.qubole.rubix</groupId>
-                <artifactId>rubix-presto-shaded</artifactId>
-                <version>0.3.18</version>
-            </dependency>
-
-            <dependency>
-                <groupId>com.squareup.okio</groupId>
-                <artifactId>okio</artifactId>
-                <version>${dep.okio.version}</version>
-            </dependency>
-
-            <dependency>
-                <groupId>com.squareup.okio</groupId>
-                <artifactId>okio-jvm</artifactId>
-                <version>${dep.okio.version}</version>
-            </dependency>
-
-            <dependency>
-                <groupId>com.squareup.wire</groupId>
-                <artifactId>wire-runtime-jvm</artifactId>
-                <version>${dep.wire.version}</version>
-            </dependency>
-
-            <dependency>
-                <groupId>com.squareup.wire</groupId>
-                <artifactId>wire-schema-jvm</artifactId>
-                <version>${dep.wire.version}</version>
-            </dependency>
-
-            <dependency>
-                <groupId>commons-codec</groupId>
-                <artifactId>commons-codec</artifactId>
-                <version>1.16.0</version>
-            </dependency>
-
-            <dependency>
-                <groupId>commons-io</groupId>
-                <artifactId>commons-io</artifactId>
-                <version>2.15.0</version>
-            </dependency>
-
-            <dependency>
-                <groupId>dev.failsafe</groupId>
-                <artifactId>failsafe</artifactId>
-                <version>3.3.2</version>
-            </dependency>
-
-            <dependency>
-                <groupId>info.picocli</groupId>
-                <artifactId>picocli</artifactId>
-                <version>4.7.5</version>
-            </dependency>
-
-            <dependency>
-                <groupId>io.airlift</groupId>
-                <artifactId>aircompressor</artifactId>
-                <version>0.25</version>
-            </dependency>
-
-            <dependency>
-                <groupId>io.airlift</groupId>
-                <artifactId>bytecode</artifactId>
-                <version>1.5</version>
-            </dependency>
-
-            <dependency>
-                <groupId>io.airlift</groupId>
-                <artifactId>joni</artifactId>
-                <version>2.1.5.3</version>
-            </dependency>
-            <dependency>
-                <groupId>io.airlift</groupId>
-                <artifactId>junit-extensions</artifactId>
-                <version>2</version>
-            </dependency>
-
-            <dependency>
-                <groupId>io.airlift</groupId>
-                <artifactId>units</artifactId>
-                <version>1.10</version>
-            </dependency>
-
-            <dependency>
-                <groupId>io.airlift.discovery</groupId>
-                <artifactId>discovery-server</artifactId>
-                <version>1.36</version>
-                <exclusions>
-                    <exclusion>
-                        <groupId>io.airlift</groupId>
-                        <artifactId>event-http</artifactId>
-                    </exclusion>
-                    <exclusion>
-                        <groupId>io.airlift</groupId>
-                        <artifactId>jmx-http-rpc</artifactId>
-                    </exclusion>
-                    <exclusion>
-                        <groupId>org.iq80.leveldb</groupId>
-                        <artifactId>leveldb</artifactId>
-                    </exclusion>
-                    <exclusion>
-                        <groupId>org.iq80.leveldb</groupId>
-                        <artifactId>leveldb-api</artifactId>
-                    </exclusion>
-                </exclusions>
-            </dependency>
-
-            <dependency>
-                <groupId>io.airlift.drift</groupId>
-                <artifactId>drift-api</artifactId>
-                <version>${dep.drift.version}</version>
-            </dependency>
-
-            <dependency>
-                <groupId>io.airlift.drift</groupId>
-                <artifactId>drift-client</artifactId>
-                <version>${dep.drift.version}</version>
-            </dependency>
-
-            <dependency>
-                <groupId>io.airlift.drift</groupId>
-                <artifactId>drift-codec</artifactId>
-                <version>${dep.drift.version}</version>
-            </dependency>
-
-            <dependency>
-                <groupId>io.airlift.drift</groupId>
-                <artifactId>drift-protocol</artifactId>
-                <version>${dep.drift.version}</version>
-            </dependency>
-
-            <dependency>
-                <groupId>io.airlift.drift</groupId>
-                <artifactId>drift-server</artifactId>
-                <version>${dep.drift.version}</version>
-            </dependency>
-
-            <dependency>
-                <groupId>io.airlift.drift</groupId>
-                <artifactId>drift-transport-netty</artifactId>
-                <version>${dep.drift.version}</version>
-            </dependency>
-
-            <dependency>
-                <groupId>io.airlift.drift</groupId>
-                <artifactId>drift-transport-spi</artifactId>
-                <version>${dep.drift.version}</version>
-            </dependency>
-
-            <dependency>
-                <groupId>io.airlift.resolver</groupId>
-                <artifactId>resolver</artifactId>
-                <version>1.6</version>
-            </dependency>
-
-            <dependency>
-                <groupId>io.confluent</groupId>
-                <artifactId>kafka-avro-serializer</artifactId>
-                <version>${dep.confluent.version}</version>
-                <exclusions>
-                    <exclusion>
-                        <groupId>com.google.re2j</groupId>
-                        <artifactId>re2j</artifactId>
-                    </exclusion>
-                    <exclusion>
-                        <groupId>commons-cli</groupId>
-                        <artifactId>commons-cli</artifactId>
-                    </exclusion>
-                    <exclusion>
-                        <groupId>net.sf.jopt-simple</groupId>
-                        <artifactId>jopt-simple</artifactId>
-                    </exclusion>
-                    <exclusion>
-                        <groupId>org.apache.kafka</groupId>
-                        <artifactId>kafka-clients</artifactId>
-                    </exclusion>
-                    <!--
-                        This library depends on:
-                         - org.glassfish.hk2.external:jakarta.inject that conflicts with javax.inject:javax.inject
-                    -->
-                    <exclusion>
-                        <groupId>org.glassfish.hk2.external</groupId>
-                        <artifactId>jakarta.inject</artifactId>
-                    </exclusion>
-                </exclusions>
-            </dependency>
-
-            <dependency>
-                <groupId>io.confluent</groupId>
-                <artifactId>kafka-schema-registry-client</artifactId>
-                <version>${dep.confluent.version}</version>
-                <exclusions>
-                    <!-- Brings in a 2.13.4.2 version of databind -->
-                    <exclusion>
-                        <groupId>com.fasterxml.jackson.core</groupId>
-                        <artifactId>jackson-databind</artifactId>
-                    </exclusion>
-                    <exclusion>
-                        <groupId>com.sun.activation</groupId>
-                        <artifactId>jakarta.activation</artifactId>
-                    </exclusion>
-                    <exclusion>
-                        <groupId>jakarta.activation</groupId>
-                        <artifactId>jakarta.activation-api</artifactId>
-                    </exclusion>
-                    <exclusion>
-                        <groupId>org.apache.kafka</groupId>
-                        <artifactId>kafka-clients</artifactId>
-                    </exclusion>
-                    <exclusion>
-                        <groupId>org.glassfish</groupId>
-                        <artifactId>jakarta.el</artifactId>
-                    </exclusion>
-                    <exclusion>
-                        <groupId>org.glassfish.hk2.external</groupId>
-                        <artifactId>jakarta.inject</artifactId>
-                    </exclusion>
-                </exclusions>
-            </dependency>
-
-            <dependency>
-                <groupId>io.confluent</groupId>
-                <artifactId>kafka-schema-serializer</artifactId>
-                <version>${dep.confluent.version}</version>
-            </dependency>
-
-            <dependency>
-                <groupId>io.dropwizard.metrics</groupId>
-                <artifactId>metrics-core</artifactId>
-                <version>4.2.22</version>
-            </dependency>
-
-            <dependency>
-                <groupId>io.jsonwebtoken</groupId>
-                <artifactId>jjwt-api</artifactId>
-                <version>${dep.jsonwebtoken.version}</version>
-            </dependency>
-
-            <dependency>
-                <groupId>io.jsonwebtoken</groupId>
-                <artifactId>jjwt-impl</artifactId>
-                <version>${dep.jsonwebtoken.version}</version>
-            </dependency>
-
-            <dependency>
-                <groupId>io.jsonwebtoken</groupId>
-                <artifactId>jjwt-jackson</artifactId>
-                <version>${dep.jsonwebtoken.version}</version>
-            </dependency>
-
-            <dependency>
-                <groupId>io.minio</groupId>
-                <artifactId>minio</artifactId>
-                <version>8.5.7</version>
-            </dependency>
-
-            <dependency>
-                <groupId>io.netty</groupId>
-                <artifactId>netty-tcnative</artifactId>
-                <version>${dep.tcnative.version}</version>
-                <classifier>linux-x86_64</classifier>
-            </dependency>
-
-            <dependency>
-                <groupId>io.netty</groupId>
-                <artifactId>netty-tcnative</artifactId>
-                <version>${dep.tcnative.version}</version>
-                <classifier>linux-x86_64-fedora</classifier>
-            </dependency>
-
-            <dependency>
-                <groupId>io.netty</groupId>
-                <artifactId>netty-tcnative</artifactId>
-                <version>${dep.tcnative.version}</version>
-                <classifier>linux-aarch_64-fedora</classifier>
-            </dependency>
-
-            <dependency>
-                <groupId>io.netty</groupId>
-                <artifactId>netty-tcnative</artifactId>
-                <version>${dep.tcnative.version}</version>
-                <classifier>osx-x86_64</classifier>
-            </dependency>
-
-            <dependency>
-                <groupId>io.netty</groupId>
-                <artifactId>netty-tcnative-boringssl-static</artifactId>
-                <version>${dep.tcnative.version}</version>
-            </dependency>
-
-            <dependency>
-                <groupId>io.netty</groupId>
-                <artifactId>netty-tcnative-boringssl-static</artifactId>
-                <version>${dep.tcnative.version}</version>
-                <classifier>linux-x86_64</classifier>
-            </dependency>
-
-            <dependency>
-                <groupId>io.netty</groupId>
-                <artifactId>netty-tcnative-boringssl-static</artifactId>
-                <version>${dep.tcnative.version}</version>
-                <classifier>linux-aarch_64</classifier>
-            </dependency>
-
-            <dependency>
-                <groupId>io.netty</groupId>
-                <artifactId>netty-tcnative-boringssl-static</artifactId>
-                <version>${dep.tcnative.version}</version>
-                <classifier>osx-x86_64</classifier>
-            </dependency>
-
-            <dependency>
-                <groupId>io.netty</groupId>
-                <artifactId>netty-tcnative-boringssl-static</artifactId>
-                <version>${dep.tcnative.version}</version>
-                <classifier>osx-aarch_64</classifier>
-            </dependency>
-
-            <dependency>
-                <groupId>io.netty</groupId>
-                <artifactId>netty-tcnative-boringssl-static</artifactId>
-                <version>${dep.tcnative.version}</version>
-                <classifier>windows-x86_64</classifier>
-            </dependency>
-
-            <dependency>
-                <groupId>io.netty</groupId>
-                <artifactId>netty-tcnative-classes</artifactId>
-                <version>${dep.tcnative.version}</version>
-            </dependency>
-
-            <dependency>
-                <groupId>io.projectreactor</groupId>
-                <artifactId>reactor-core</artifactId>
-                <version>3.4.33</version>
-            </dependency>
-
-            <!-- io.confluent:kafka-avro-serializer uses multiple versions of this transitive dependency -->
-            <dependency>
-                <groupId>io.swagger.core.v3</groupId>
-                <artifactId>swagger-annotations</artifactId>
-                <version>${dep.swagger.version}</version>
-            </dependency>
-
-            <!-- io.confluent:kafka-avro-serializer uses multiple versions of this transitive dependency -->
-            <dependency>
-                <groupId>io.swagger.core.v3</groupId>
-                <artifactId>swagger-core</artifactId>
-                <version>${dep.swagger.version}</version>
-            </dependency>
-            <dependency>
-                <groupId>io.trino</groupId>
-                <artifactId>re2j</artifactId>
-                <version>1.6</version>
-            </dependency>
-            <dependency>
-                <groupId>io.trino</groupId>
-                <artifactId>trino-array</artifactId>
-                <version>${project.version}</version>
-            </dependency>
-
-            <dependency>
-                <groupId>io.trino</groupId>
-                <artifactId>trino-base-jdbc</artifactId>
-                <version>${project.version}</version>
-            </dependency>
-
-            <dependency>
-                <groupId>io.trino</groupId>
-                <artifactId>trino-base-jdbc</artifactId>
-                <version>${project.version}</version>
-                <type>test-jar</type>
-            </dependency>
-
-            <dependency>
-                <groupId>io.trino</groupId>
-                <artifactId>trino-benchmark</artifactId>
-                <version>${project.version}</version>
-            </dependency>
-
-            <dependency>
-                <groupId>io.trino</groupId>
-                <artifactId>trino-benchmark-queries</artifactId>
-                <version>${project.version}</version>
-            </dependency>
-
-            <dependency>
-                <groupId>io.trino</groupId>
-                <artifactId>trino-benchto-benchmarks</artifactId>
-                <version>${project.version}</version>
-            </dependency>
-
-            <dependency>
-                <groupId>io.trino</groupId>
-                <artifactId>trino-blackhole</artifactId>
-                <version>${project.version}</version>
-            </dependency>
-
-            <dependency>
-                <groupId>io.trino</groupId>
-                <artifactId>trino-cache</artifactId>
-                <version>${project.version}</version>
-            </dependency>
-
-            <dependency>
-                <groupId>io.trino</groupId>
-                <artifactId>trino-cache</artifactId>
-                <version>${project.version}</version>
-                <type>test-jar</type>
-            </dependency>
-
-            <dependency>
-                <groupId>io.trino</groupId>
-                <artifactId>trino-cli</artifactId>
-                <version>${project.version}</version>
-            </dependency>
-
-            <dependency>
-                <groupId>io.trino</groupId>
-                <artifactId>trino-client</artifactId>
-                <version>${project.version}</version>
-            </dependency>
-
-            <dependency>
-                <groupId>io.trino</groupId>
-                <artifactId>trino-delta-lake</artifactId>
-                <version>${project.version}</version>
-            </dependency>
-
-            <dependency>
-                <groupId>io.trino</groupId>
-                <artifactId>trino-delta-lake</artifactId>
-                <version>${project.version}</version>
-                <type>test-jar</type>
-            </dependency>
-
-            <dependency>
-                <groupId>io.trino</groupId>
-                <artifactId>trino-elasticsearch</artifactId>
-                <version>${project.version}</version>
-            </dependency>
-
-            <dependency>
-                <groupId>io.trino</groupId>
-                <artifactId>trino-example-http</artifactId>
-                <version>${project.version}</version>
-                <type>zip</type>
-            </dependency>
-
-            <dependency>
-                <groupId>io.trino</groupId>
-                <artifactId>trino-exchange-filesystem</artifactId>
-                <version>${project.version}</version>
-            </dependency>
-
-            <dependency>
-                <groupId>io.trino</groupId>
-                <artifactId>trino-exchange-filesystem</artifactId>
-                <version>${project.version}</version>
-                <type>test-jar</type>
-            </dependency>
-
-            <dependency>
-                <groupId>io.trino</groupId>
-                <artifactId>trino-faulttolerant-tests</artifactId>
-                <version>${project.version}</version>
-            </dependency>
-
-            <dependency>
-                <groupId>io.trino</groupId>
-                <artifactId>trino-filesystem</artifactId>
-                <version>${project.version}</version>
-            </dependency>
-
-            <dependency>
-                <groupId>io.trino</groupId>
-                <artifactId>trino-filesystem</artifactId>
-                <version>${project.version}</version>
-                <type>test-jar</type>
-            </dependency>
-
-            <dependency>
-                <groupId>io.trino</groupId>
-                <artifactId>trino-filesystem-azure</artifactId>
-                <version>${project.version}</version>
-            </dependency>
-
-            <dependency>
-                <groupId>io.trino</groupId>
-                <artifactId>trino-filesystem-gcs</artifactId>
-                <version>${project.version}</version>
-            </dependency>
-
-            <dependency>
-                <groupId>io.trino</groupId>
-                <artifactId>trino-filesystem-manager</artifactId>
-                <version>${project.version}</version>
-            </dependency>
-
-            <dependency>
-                <groupId>io.trino</groupId>
-                <artifactId>trino-filesystem-s3</artifactId>
-                <version>${project.version}</version>
-            </dependency>
-
-            <dependency>
-                <groupId>io.trino</groupId>
-                <artifactId>trino-geospatial</artifactId>
-                <version>${project.version}</version>
-            </dependency>
-
-            <dependency>
-                <groupId>io.trino</groupId>
-                <artifactId>trino-geospatial-toolkit</artifactId>
-                <version>${project.version}</version>
-            </dependency>
-
-            <dependency>
-                <groupId>io.trino</groupId>
-                <artifactId>trino-grammar</artifactId>
-                <version>${project.version}</version>
-            </dependency>
-
-            <dependency>
-                <groupId>io.trino</groupId>
-                <artifactId>trino-hdfs</artifactId>
-                <version>${project.version}</version>
-            </dependency>
-
-            <dependency>
-                <groupId>io.trino</groupId>
-                <artifactId>trino-hive</artifactId>
-                <version>${project.version}</version>
-            </dependency>
-
-            <dependency>
-                <groupId>io.trino</groupId>
-                <artifactId>trino-hive</artifactId>
-                <version>${project.version}</version>
-                <type>test-jar</type>
-            </dependency>
-
-            <dependency>
-                <groupId>io.trino</groupId>
-                <artifactId>trino-hive-formats</artifactId>
-                <version>${project.version}</version>
-            </dependency>
-
-            <dependency>
-                <groupId>io.trino</groupId>
-                <artifactId>trino-hive-hadoop2</artifactId>
-                <version>${project.version}</version>
-            </dependency>
-
-            <dependency>
-                <groupId>io.trino</groupId>
-                <artifactId>trino-hudi</artifactId>
-                <version>${project.version}</version>
-            </dependency>
-
-            <dependency>
-                <groupId>io.trino</groupId>
-                <artifactId>trino-iceberg</artifactId>
-                <version>${project.version}</version>
-            </dependency>
-
-            <dependency>
-                <groupId>io.trino</groupId>
-                <artifactId>trino-iceberg</artifactId>
-                <version>${project.version}</version>
-                <type>test-jar</type>
-            </dependency>
-
-            <dependency>
-                <groupId>io.trino</groupId>
-                <artifactId>trino-ignite</artifactId>
-                <version>${project.version}</version>
-            </dependency>
-
-            <!-- TODO Remove whole module when Ignite is released -->
-            <dependency>
-                <groupId>io.trino</groupId>
-                <artifactId>trino-ignite-patched</artifactId>
-                <version>${project.version}</version>
-            </dependency>
-
-            <dependency>
-                <groupId>io.trino</groupId>
-                <artifactId>trino-jdbc</artifactId>
-                <version>${project.version}</version>
-            </dependency>
-
-            <dependency>
-                <groupId>io.trino</groupId>
-                <artifactId>trino-jmx</artifactId>
-                <version>${project.version}</version>
-            </dependency>
-
-            <dependency>
-                <groupId>io.trino</groupId>
-                <artifactId>trino-local-file</artifactId>
-                <version>${project.version}</version>
-            </dependency>
-
-            <dependency>
-                <groupId>io.trino</groupId>
-                <artifactId>trino-main</artifactId>
-                <version>${project.version}</version>
-            </dependency>
-
-            <dependency>
-                <groupId>io.trino</groupId>
-                <artifactId>trino-main</artifactId>
-                <version>${project.version}</version>
-                <type>test-jar</type>
-            </dependency>
-
-            <dependency>
-                <groupId>io.trino</groupId>
-                <artifactId>trino-mariadb</artifactId>
-                <version>${project.version}</version>
-            </dependency>
-
-            <dependency>
-                <groupId>io.trino</groupId>
-                <artifactId>trino-matching</artifactId>
-                <version>${project.version}</version>
-            </dependency>
-
-            <dependency>
-                <groupId>io.trino</groupId>
-                <artifactId>trino-memory</artifactId>
-                <version>${project.version}</version>
-            </dependency>
-
-            <dependency>
-                <groupId>io.trino</groupId>
-                <artifactId>trino-memory</artifactId>
-                <version>${project.version}</version>
-                <type>test-jar</type>
-            </dependency>
-
-            <dependency>
-                <groupId>io.trino</groupId>
-                <artifactId>trino-memory-context</artifactId>
-                <version>${project.version}</version>
-            </dependency>
-
-            <dependency>
-                <groupId>io.trino</groupId>
-                <artifactId>trino-mongodb</artifactId>
-                <version>${project.version}</version>
-            </dependency>
-
-            <dependency>
-                <groupId>io.trino</groupId>
-                <artifactId>trino-mongodb</artifactId>
-                <version>${project.version}</version>
-                <type>test-jar</type>
-            </dependency>
-
-            <dependency>
-                <groupId>io.trino</groupId>
-                <artifactId>trino-mysql</artifactId>
-                <version>${project.version}</version>
-            </dependency>
-
-            <dependency>
-                <groupId>io.trino</groupId>
-                <artifactId>trino-mysql</artifactId>
-                <version>${project.version}</version>
-                <type>test-jar</type>
-            </dependency>
-
-            <dependency>
-                <groupId>io.trino</groupId>
-                <artifactId>trino-orc</artifactId>
-                <version>${project.version}</version>
-            </dependency>
-
-            <dependency>
-                <groupId>io.trino</groupId>
-                <artifactId>trino-parquet</artifactId>
-                <version>${project.version}</version>
-            </dependency>
-
-            <dependency>
-                <groupId>io.trino</groupId>
-                <artifactId>trino-parser</artifactId>
-                <version>${project.version}</version>
-            </dependency>
-
-            <dependency>
-                <groupId>io.trino</groupId>
-                <artifactId>trino-parser</artifactId>
-                <version>${project.version}</version>
-                <type>test-jar</type>
-            </dependency>
-
-            <dependency>
-                <groupId>io.trino</groupId>
-                <artifactId>trino-password-authenticators</artifactId>
-                <version>${project.version}</version>
-            </dependency>
-
-            <!-- TODO(https://github.com/trinodb/trino/issues/13051): Remove when Phoenix5 is released -->
-            <dependency>
-                <groupId>io.trino</groupId>
-                <artifactId>trino-phoenix5-patched</artifactId>
-                <version>${project.version}</version>
-            </dependency>
-
-            <dependency>
-                <groupId>io.trino</groupId>
-                <artifactId>trino-pinot</artifactId>
-                <version>${project.version}</version>
-            </dependency>
-
-            <dependency>
-                <groupId>io.trino</groupId>
-                <artifactId>trino-plugin-reader</artifactId>
-                <version>${project.version}</version>
-            </dependency>
-
-            <dependency>
-                <groupId>io.trino</groupId>
-                <artifactId>trino-plugin-toolkit</artifactId>
-                <version>${project.version}</version>
-            </dependency>
-
-            <dependency>
-                <groupId>io.trino</groupId>
-                <artifactId>trino-plugin-toolkit</artifactId>
-                <version>${project.version}</version>
-                <type>test-jar</type>
-            </dependency>
-
-            <dependency>
-                <groupId>io.trino</groupId>
-                <artifactId>trino-postgresql</artifactId>
-                <version>${project.version}</version>
-            </dependency>
-
-            <dependency>
-                <groupId>io.trino</groupId>
-                <artifactId>trino-postgresql</artifactId>
-                <version>${project.version}</version>
-                <type>test-jar</type>
-            </dependency>
-
-            <dependency>
-                <groupId>io.trino</groupId>
-                <artifactId>trino-product-tests</artifactId>
-                <version>${project.version}</version>
-            </dependency>
-
-            <dependency>
-                <groupId>io.trino</groupId>
-                <artifactId>trino-raptor-legacy</artifactId>
-                <version>${project.version}</version>
-            </dependency>
-
-            <dependency>
-                <groupId>io.trino</groupId>
-                <artifactId>trino-record-decoder</artifactId>
-                <version>${project.version}</version>
-            </dependency>
-
-            <dependency>
-                <groupId>io.trino</groupId>
-                <artifactId>trino-record-decoder</artifactId>
-                <version>${project.version}</version>
-                <type>test-jar</type>
-            </dependency>
-
-            <dependency>
-                <groupId>io.trino</groupId>
-                <artifactId>trino-resource-group-managers</artifactId>
-                <version>${project.version}</version>
-            </dependency>
-
-            <dependency>
-                <groupId>io.trino</groupId>
-                <artifactId>trino-resource-group-managers</artifactId>
-                <version>${project.version}</version>
-                <type>test-jar</type>
-            </dependency>
-
-            <dependency>
-                <groupId>io.trino</groupId>
-                <artifactId>trino-server</artifactId>
-                <version>${project.version}</version>
-            </dependency>
-
-            <dependency>
-                <groupId>io.trino</groupId>
-                <artifactId>trino-server-rpm</artifactId>
-                <version>${project.version}</version>
-            </dependency>
-
-            <dependency>
-                <groupId>io.trino</groupId>
-                <artifactId>trino-session-property-managers</artifactId>
-                <version>${project.version}</version>
-            </dependency>
-
-            <dependency>
-                <groupId>io.trino</groupId>
-                <artifactId>trino-session-property-managers</artifactId>
-                <version>${project.version}</version>
-                <type>test-jar</type>
-            </dependency>
-
-            <dependency>
-                <groupId>io.trino</groupId>
-                <artifactId>trino-spi</artifactId>
-                <version>${project.version}</version>
-            </dependency>
-
-            <dependency>
-                <groupId>io.trino</groupId>
-                <artifactId>trino-spi</artifactId>
-                <version>${project.version}</version>
-                <type>test-jar</type>
-            </dependency>
-
-            <dependency>
-                <groupId>io.trino</groupId>
-                <artifactId>trino-sqlserver</artifactId>
-                <version>${project.version}</version>
-            </dependency>
-
-            <dependency>
-                <groupId>io.trino</groupId>
-                <artifactId>trino-sqlserver</artifactId>
-                <version>${project.version}</version>
-                <type>test-jar</type>
-            </dependency>
-
-            <dependency>
-                <groupId>io.trino</groupId>
-                <artifactId>trino-testing</artifactId>
-                <version>${project.version}</version>
-            </dependency>
-
-            <dependency>
-                <groupId>io.trino</groupId>
-                <artifactId>trino-testing-containers</artifactId>
-                <version>${project.version}</version>
-            </dependency>
-
-            <dependency>
-                <groupId>io.trino</groupId>
-                <artifactId>trino-testing-kafka</artifactId>
-                <version>${project.version}</version>
-            </dependency>
-
-            <dependency>
-                <groupId>io.trino</groupId>
-                <artifactId>trino-testing-resources</artifactId>
-                <version>${project.version}</version>
-            </dependency>
-
-            <dependency>
-                <groupId>io.trino</groupId>
-                <artifactId>trino-testing-services</artifactId>
-                <version>${project.version}</version>
-            </dependency>
-
-            <dependency>
-                <groupId>io.trino</groupId>
-                <artifactId>trino-tests</artifactId>
-                <version>${project.version}</version>
-            </dependency>
-
-            <dependency>
-                <groupId>io.trino</groupId>
-                <artifactId>trino-tests</artifactId>
-                <version>${project.version}</version>
-                <type>test-jar</type>
-            </dependency>
-
-            <dependency>
-                <groupId>io.trino</groupId>
-                <artifactId>trino-thrift</artifactId>
-                <version>${project.version}</version>
-                <type>zip</type>
-            </dependency>
-
-            <dependency>
-                <groupId>io.trino</groupId>
-                <artifactId>trino-thrift-api</artifactId>
-                <version>${project.version}</version>
-            </dependency>
-
-            <dependency>
-                <groupId>io.trino</groupId>
-                <artifactId>trino-thrift-api</artifactId>
-                <version>${project.version}</version>
-                <type>test-jar</type>
-            </dependency>
-
-            <dependency>
-                <groupId>io.trino</groupId>
-                <artifactId>trino-thrift-testing-server</artifactId>
-                <version>${project.version}</version>
-            </dependency>
-
-            <dependency>
-                <groupId>io.trino</groupId>
-                <artifactId>trino-tpcds</artifactId>
-                <version>${project.version}</version>
-            </dependency>
-
-            <dependency>
-                <groupId>io.trino</groupId>
-                <artifactId>trino-tpch</artifactId>
-                <version>${project.version}</version>
-            </dependency>
-
-            <dependency>
-                <groupId>io.trino.benchto</groupId>
-                <artifactId>benchto-driver</artifactId>
-                <version>0.26</version>
-            </dependency>
-
-            <dependency>
-                <groupId>io.trino.coral</groupId>
-                <artifactId>coral</artifactId>
-                <version>2.2.14-1</version>
-            </dependency>
-
-            <dependency>
-                <groupId>io.trino.hadoop</groupId>
-                <artifactId>hadoop-apache</artifactId>
-                <version>3.3.5-1</version>
-            </dependency>
-
-            <dependency>
-                <groupId>io.trino.hive</groupId>
-                <artifactId>hive-apache</artifactId>
-                <version>3.1.2-22</version>
-            </dependency>
-
-            <dependency>
-                <groupId>io.trino.hive</groupId>
-                <artifactId>hive-apache-jdbc</artifactId>
-                <version>0.13.1-9</version>
-            </dependency>
-
-            <dependency>
-                <groupId>io.trino.hive</groupId>
-                <artifactId>hive-thrift</artifactId>
-                <version>1</version>
-            </dependency>
-
-            <dependency>
-                <groupId>io.trino.orc</groupId>
-                <artifactId>orc-protobuf</artifactId>
-                <version>14</version>
-            </dependency>
-
-            <dependency>
-                <groupId>io.trino.tempto</groupId>
-                <artifactId>tempto-core</artifactId>
-                <version>${dep.tempto.version}</version>
-                <exclusions>
-                    <exclusion>
-                        <groupId>com.google.code.findbugs</groupId>
-                        <artifactId>annotations</artifactId>
-                    </exclusion>
-                </exclusions>
-            </dependency>
-
-            <dependency>
-                <groupId>io.trino.tempto</groupId>
-                <artifactId>tempto-kafka</artifactId>
-                <version>${dep.tempto.version}</version>
-                <exclusions>
-                    <exclusion>
-                        <groupId>org.slf4j</groupId>
-                        <artifactId>slf4j-log4j12</artifactId>
-                    </exclusion>
-                </exclusions>
-            </dependency>
-
-            <dependency>
-                <groupId>io.trino.tempto</groupId>
-                <artifactId>tempto-ldap</artifactId>
-                <version>${dep.tempto.version}</version>
-            </dependency>
-
-            <dependency>
-                <groupId>io.trino.tempto</groupId>
-                <artifactId>tempto-runner</artifactId>
-                <version>${dep.tempto.version}</version>
-            </dependency>
-
-            <dependency>
-                <groupId>io.trino.tpcds</groupId>
-                <artifactId>tpcds</artifactId>
-                <version>1.4</version>
-                <exclusions>
-                    <!-- not used in the runtime -->
-                    <exclusion>
-                        <groupId>javax.inject</groupId>
-                        <artifactId>javax.inject</artifactId>
-                    </exclusion>
-                </exclusions>
-            </dependency>
-
-            <dependency>
-                <groupId>io.trino.tpch</groupId>
-                <artifactId>tpch</artifactId>
-                <version>1.2</version>
-            </dependency>
-
-            <dependency>
-                <groupId>it.unimi.dsi</groupId>
-                <artifactId>fastutil</artifactId>
-                <version>8.5.12</version>
-            </dependency>
-
-            <dependency>
-                <groupId>junit</groupId>
-                <artifactId>junit</artifactId>
-                <version>4.13.2</version>
-            </dependency>
-
-            <!-- TODO: remove when updated in airbase -->
-            <dependency>
-                <groupId>net.bytebuddy</groupId>
-                <artifactId>byte-buddy</artifactId>
-                <version>1.14.10</version>
-            </dependency>
-
-            <dependency>
-                <!-- org.testcontainers:testcontainer's dependencies pull two different versions of this artifact and this is to negotiate the version -->
-                <groupId>net.java.dev.jna</groupId>
-                <artifactId>jna</artifactId>
-                <version>${dep.jna.version}</version>
-            </dependency>
-
-            <dependency>
-                <groupId>net.java.dev.jna</groupId>
-                <artifactId>jna-platform</artifactId>
-                <version>${dep.jna.version}</version>
-            </dependency>
-
-            <dependency>
-                <groupId>net.minidev</groupId>
-                <artifactId>json-smart</artifactId>
-                <version>2.5.0</version>
-            </dependency>
-
-            <dependency>
-                <groupId>net.sf.opencsv</groupId>
-                <artifactId>opencsv</artifactId>
-                <version>2.3</version>
-            </dependency>
-
-            <dependency>
-                <groupId>org.alluxio</groupId>
-                <artifactId>alluxio-shaded-client</artifactId>
-                <version>2.9.3</version>
-                <exclusions>
-                    <exclusion>
-                        <groupId>commons-logging</groupId>
-                        <artifactId>commons-logging</artifactId>
-                    </exclusion>
-                    <exclusion>
-                        <groupId>log4j</groupId>
-                        <artifactId>log4j</artifactId>
-                    </exclusion>
-                    <exclusion>
-                        <groupId>org.slf4j</groupId>
-                        <artifactId>slf4j-api</artifactId>
-                    </exclusion>
-                    <exclusion>
-                        <groupId>org.slf4j</groupId>
-                        <artifactId>slf4j-log4j12</artifactId>
-                    </exclusion>
-                </exclusions>
-            </dependency>
-
-            <dependency>
-                <groupId>org.antlr</groupId>
-                <artifactId>antlr4-runtime</artifactId>
-                <version>${dep.antlr.version}</version>
-            </dependency>
-
-            <dependency>
-                <groupId>org.apache.arrow</groupId>
-                <artifactId>arrow-compression</artifactId>
-                <version>${dep.arrow.version}</version>
-            </dependency>
-
-            <dependency>
-                <groupId>org.apache.arrow</groupId>
-                <artifactId>arrow-format</artifactId>
-                <version>${dep.arrow.version}</version>
-            </dependency>
-
-            <dependency>
-                <groupId>org.apache.arrow</groupId>
-                <artifactId>arrow-memory-core</artifactId>
-                <version>${dep.arrow.version}</version>
-            </dependency>
-
-            <dependency>
-                <groupId>org.apache.arrow</groupId>
-                <artifactId>arrow-memory-netty</artifactId>
-                <version>${dep.arrow.version}</version>
-            </dependency>
-
-            <dependency>
-                <groupId>org.apache.arrow</groupId>
-                <artifactId>arrow-vector</artifactId>
-                <version>${dep.arrow.version}</version>
-            </dependency>
-
-            <dependency>
-                <groupId>org.apache.avro</groupId>
-                <artifactId>avro</artifactId>
-                <version>${dep.avro.version}</version>
-            </dependency>
-
-            <dependency>
-                <groupId>org.apache.avro</groupId>
-                <artifactId>avro-mapred</artifactId>
-                <version>${dep.avro.version}</version>
-            </dependency>
-
-            <dependency>
-                <groupId>org.apache.commons</groupId>
-                <artifactId>commons-compress</artifactId>
-                <version>1.25.0</version>
-            </dependency>
-
-            <dependency>
-                <groupId>org.apache.commons</groupId>
-                <artifactId>commons-lang3</artifactId>
-                <version>3.14.0</version>
-            </dependency>
-
-            <dependency>
-                <groupId>org.apache.commons</groupId>
-                <artifactId>commons-math3</artifactId>
-                <version>3.6.1</version>
             </dependency>
 
             <dependency>
@@ -2185,19 +2143,6 @@
             </dependency>
         </dependencies>
     </dependencyManagement>
-
-    <repositories>
-        <repository>
-            <releases>
-                <enabled>true</enabled>
-            </releases>
-            <snapshots>
-                <enabled>true</enabled>
-            </snapshots>
-            <id>analytical-platform</id>
-            <url>https://pkgs.dev.azure.com/cccs-analytical-platform/_packaging/analytical-platform/maven/v1</url>
-        </repository>
-    </repositories>
 
     <build>
         <pluginManagement>
