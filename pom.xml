--- conflicted
+++ resolved
@@ -193,18 +193,11 @@
         <dep.drift.version>1.22</dep.drift.version>
         <dep.flyway.version>10.21.0</dep.flyway.version>
         <dep.frontend-maven-plugin.version>1.15.1</dep.frontend-maven-plugin.version>
-<<<<<<< HEAD
-        <dep.frontend-node.version>v20.17.0</dep.frontend-node.version>
-        <dep.frontend-npm.version>10.8.3</dep.frontend-npm.version>
-        <dep.google.http.client.version>1.45.0</dep.google.http.client.version>
-        <dep.iceberg.version>1.6.1.0-SNAPSHOT</dep.iceberg.version>
-=======
         <dep.frontend-node.version>v22.11.0</dep.frontend-node.version>
         <dep.frontend-npm.version>10.9.0</dep.frontend-npm.version>
         <dep.google.http.client.version>1.45.1</dep.google.http.client.version>
         <dep.httpcore5.version>5.3.1</dep.httpcore5.version>
-        <dep.iceberg.version>1.7.0</dep.iceberg.version>
->>>>>>> 3714e325
+        <dep.iceberg.version>1.7.0.0-SNAPSHOT</dep.iceberg.version>
         <dep.jna.version>5.15.0</dep.jna.version>
         <dep.joda.version>2.12.7</dep.joda.version>
         <dep.jsonwebtoken.version>0.12.6</dep.jsonwebtoken.version>
